vertexes{
	v=224.0000 0.0000
	v=209.3849 73.4752
	v=167.7645 131.8076
	v=105.4752 173.4281
	v=32.0000 188.0432
	v=-41.4752 173.4281
	v=-103.7645 135.7645
	v=-145.3849 73.4752
	v=-160.0000 -0.0000
	v=-145.3849 -73.4752
	v=-103.7645 -135.7645
	v=-41.4752 -177.3849
	v=32.0000 -192.0000
	v=105.4753 -177.3849
	v=167.7645 -135.7645
	v=209.3849 -73.4752
	v=122.2402 -196.7421
	v=182.8792 -153.7408
	v=230.1909 -86.1680
	v=249.1232 -4.0599
	v=235.1867 73.5706
	v=188.4895 143.5323
	v=105.0173 -184.8318
	v=112.8353 -196.1775
	v=-54.6870 189.5047
	v=-119.6326 146.6459
	v=-169.5906 74.8642
	v=-185.2120 -0.3325
	v=-168.2760 -81.0448
	v=-160.6738 -84.8237
	v=-149.1737 -81.5520
	v=-40.0260 180.8241
	v=-46.1672 188.2921
	v=167.8107 139.8804
	v=177.6531 146.9097
	v=-181.2446 -42.4936
	v=-180.0931 41.9640
	v=-148.9120 112.0821
	v=-88.2552 170.3660
	v=-155.4654 -38.4688
	v=-155.5869 34.8513
	v=-127.6795 105.3250
	v=-78.3307 155.5455
	v=214.2610 112.4161
	v=194.9874 101.9644
	v=244.7148 35.3802
	v=218.9761 36.2054
	v=242.7327 -46.9722
	v=218.5039 -40.6253
	v=212.7784 -118.3251
	v=190.2390 -107.5607
	v=141.2431 -156.4235
	v=153.9242 -178.1951
	v=-12.3060 181.6351
	v=72.3748 182.1750
	v=138.3257 156.0936
	v=-129.9446 -104.3439
	v=-74.6627 -159.5227
	v=-4.9357 -187.7299
	v=71.7151 -187.5681
	v=198.3886 -137.6506
	v=-431.8801 325.1364
	v=-215.9401 405.8073
	v=-32.0000 512.0000
	v=81.9617 551.7991
	v=128.0000 576.0000
	v=64.0000 672.0000
	v=-128.0000 608.0000
	v=318.8445 563.5497
	v=544.8796 391.9417
	v=550.8799 223.6324
	v=600.9364 -36.8317
	v=608.0000 -288.0000
	v=512.0000 -448.0000
	v=386.5828 -507.5496
	v=288.0000 -607.1390
	v=1306.5095 -1082.5095
	v=1296.7661 -1033.5261
	v=1269.0192 -992.0000
	v=1227.4932 -964.2530
	v=1178.5095 -954.5096
	v=1129.5261 -964.2530
	v=1088.0000 -992.0000
	v=1060.2529 -1033.5261
	v=1050.5095 -1082.5095
	v=1060.2529 -1131.4932
	v=1088.0000 -1173.0193
	v=1129.5261 -1200.7661
	v=1178.5095 -1210.5095
	v=1227.4932 -1200.7661
	v=1269.0193 -1173.0192
	v=1296.7661 -1131.4932
	v=1338.5095 -1082.5095
	v=1330.6787 -1033.0669
	v=1307.9524 -988.4639
	v=1274.5095 -954.5096
	v=1229.9065 -931.7833
	v=1180.4639 -923.9523
	v=1131.0212 -931.7833
	v=1086.4182 -954.5096
	v=1051.0212 -989.9067
	v=1028.2949 -1034.5098
	v=1020.4639 -1083.9523
	v=1028.2949 -1133.3950
	v=1051.0212 -1177.9980
	v=1086.4185 -1213.3950
	v=1131.0212 -1236.1213
	v=1180.4639 -1243.9524
	v=1229.9067 -1236.1213
	v=1274.0260 -1213.1533
	v=1318.5903 -1157.6969
	v=1330.6787 -1131.9523
	v=1312.5564 -1255.3403
	v=1347.8562 -1248.5254
	v=1343.0044 -1312.9072
	v=1373.8313 -1350.0081
	v=1328.5818 -1283.3708
	v=1297.9443 -1240.6896
	v=1326.6919 -1200.9480
	v=1340.0781 -1228.5813
	v=1358.5696 -1333.6528
	v=1353.6802 -1280.4131
	v=1320.1675 -1177.0112
	v=1270.5658 -1236.3539
	v=1305.0420 -782.4234
	v=1275.3101 -927.1588
	v=1271.6228 -879.4811
	v=1191.0505 -904.9721
	v=1219.0815 -865.0794
	v=1236.3123 -837.7292
	v=1273.9495 -849.5010
	v=1257.3657 -816.3603
	v=1281.3806 -825.2787
	v=1206.8081 -885.4078
	v=1273.9955 -905.0517
	v=1279.1289 -797.6323
	v=1760.0000 -1088.0000
	v=1748.9324 -975.6280
	v=1716.1547 -867.5743
	v=1662.9265 -767.9915
	v=1591.2935 -680.7065
	v=1504.0084 -609.0735
	v=1404.4257 -555.8454
	v=1296.3719 -523.0677
	v=1184.0000 -512.0000
	v=1071.6279 -523.0677
	v=963.5743 -555.8454
	v=863.9915 -609.0735
	v=776.7065 -680.7065
	v=705.0735 -767.9916
	v=651.8453 -867.5744
	v=638.0999 -936.3740
	v=364.7381 -1175.6620
	v=430.0966 -1298.8723
	v=667.8395 -1279.3494
	v=863.9916 -1566.9266
	v=963.5745 -1620.1547
	v=1071.6279 -1652.9324
	v=1184.0000 -1664.0000
	v=1296.3721 -1652.9323
	v=1404.4258 -1620.1545
	v=1504.0085 -1566.9264
	v=1591.2937 -1495.2933
	v=1662.9265 -1408.0085
	v=1716.1547 -1308.4257
	v=1748.9324 -1200.3719
<<<<<<< HEAD
	v=-329.6651 -234.2400
=======
	v=-395.1676 -220.8865
>>>>>>> 52a80c30
	v=91.9193 -641.6323
	v=236.7067 -272.8732
	v=211.4647 -248.5148
	v=194.2886 -238.1866
	v=149.6063 -238.8108
	v=127.6338 -248.5948
	v=99.5980 -275.8603
	v=97.2916 -294.0056
	v=107.8749 -335.6306
	v=126.1016 -352.8163
	v=168.0302 -363.0948
	v=193.2341 -360.5410
	v=239.2954 -312.3961
	v=227.3002 -335.3902
	v=225.3969 -258.8496
	v=242.9554 -290.8384
	v=173.9246 -235.6407
	v=111.6116 -260.5466
	v=99.7089 -317.1911
	v=212.6770 -350.4548
	v=145.5117 -360.5927
	v=224.0000 -640.0000
	v=1984.4933 -945.8187
	v=1954.6921 -1297.7844
	v=1841.6582 -1776.2578
	v=1419.2354 -0.9051
	v=1641.5352 -189.8530
	v=466.7343 645.8384
	v=703.0339 375.4145
	v=1753.4943 -539.3964
	v=1011.5049 99.1432
	v=839.6693 -1170.6010
	v=997.2455 -1396.4745
	v=788.8338 -1508.4191
	v=435.9167 -1430.1011
<<<<<<< HEAD
	v=564.4285 -1616.3038
=======
	v=615.9791 -1600.5061
>>>>>>> 52a80c30
	v=1178.3947 -1193.9158
	v=1218.8538 -1186.3527
	v=1253.8485 -1164.6848
	v=1278.6530 -1131.8385
	v=1289.9169 -1092.2499
	v=1286.1191 -1051.2655
	v=1267.7726 -1014.4207
	v=1237.3551 -986.6915
	v=1198.9746 -971.8228
	v=1157.8147 -971.8228
	v=1119.4342 -986.6915
	v=1089.0167 -1014.4207
	v=1070.6702 -1051.2655
	v=1066.8724 -1092.2498
	v=1078.1364 -1131.8385
	v=1102.9407 -1164.6847
	v=1137.9355 -1186.3527
	v=136.4453 -188.4268
	v=187.8739 -202.5289
	v=-22.3994 -672.9034
	v=-81.4848 -849.3156
	v=-15.6468 -972.5508
	v=99.8521 -989.4882
	v=272.9776 -773.0969
	v=271.8276 -686.3235
	v=743.6755 -1004.3040
	v=802.8474 -1143.4673
	v=748.6226 -1227.2529
	v=582.4130 -1348.3605
	v=776.6260 -1210.8756
	v=272.9154 -748.6021
	v=581.5540 -924.4311
	v=160.9669 -1515.8458
	v=-157.2999 -1400.5662
	v=288.6263 -1821.0166
	v=-198.1599 -2118.9600
	v=237.1593 -880.0143
	v=459.6160 -992.9046
	v=532.6487 -954.5516
	v=258.2664 -833.2145
	v=395.9160 -1051.2693
	v=190.0054 -939.5472
	v=251.4037 -652.4237
	v=184.6506 -1585.5873
	v=246.2435 -2351.7664
	v=26.5537 -2026.6722
	v=-118.0070 -1810.5205
	v=-429.8314 -1893.4099
	v=560.2482 -2296.6252
	v=1179.0431 -2066.1113
	v=-688.5494 -1589.1171
	v=-318.6842 -1863.4476
	v=-453.0202 -1688.7423
	v=-499.4400 -1594.5566
	v=-566.3359 -1347.6689
	v=-326.2092 -1638.9648
	v=-156.3730 -1829.5647
	v=-779.7848 -1065.8694
	v=-400.6296 -1536.0542
	v=-366.7141 -1770.0358
	v=-246.5989 -1707.7515
	v=-1434.3688 -2550.0542
	v=-1296.9109 -2770.6597
	v=-534.6672 -1236.4080
	v=-47.1338 -913.6136
	v=-722.9923 -2089.6360
	v=-633.3831 -2278.5669
	v=-1010.3169 -2264.0056
	v=-1258.3009 -1185.0022
	v=-719.5901 549.0963
	v=664.5430 950.1803
	v=2013.2860 564.8252
	v=2272.8110 -752.4607
	v=2146.9810 -1916.3905
	v=1380.5508 -2357.8237
	v=313.9116 -2599.1638
	v=-863.3978 -2463.3420
	v=-217.1345 926.0952
	v=-620.2179 -525.3120
	v=-313.1757 -2213.2944
	v=-338.1040 -2062.7822
	v=-433.1627 -2251.4297
	v=-484.1614 -2035.0159
	v=-462.4677 -2203.6057
	v=-507.5954 -1919.7119
	v=-358.0356 -2272.8257
	v=-356.6393 -2587.4180
	v=-484.1381 -1872.8928
	v=-627.4402 -2008.0172
	v=-132.5273 -2407.1262
	v=-548.1484 -2267.0144
	v=1786.6865 -899.5651
	v=1932.1864 -881.8561
	v=-731.7644 -2357.5984
	v=-670.2047 -2517.9570
	v=-753.2173 -2767.9773
	v=-546.0191 -2849.4185
	v=-796.3915 -2592.8689
	v=-639.1134 -2929.0120
	v=-641.7313 -2706.9399
	v=-521.1591 -3103.2773
<<<<<<< HEAD
=======
	v=-325.4487 190.8935
	v=-491.5552 10.6123
	v=-492.2693 -378.0802
	v=381.0058 -1752.4484
	v=588.6141 -1833.3881
	v=770.9795 -1897.7692
	v=1068.4385 -1916.5958
	v=804.8672 -1794.2234
	v=634.7920 -1723.6506
	v=528.6805 -1648.1353
	v=498.0440 -1815.4852
	v=572.7140 -1700.8462
>>>>>>> 52a80c30
}
edges{
	e{
		s=0 1
		v=0 48
		smoothing_length=3.0000
	}
	e{
		s=0 1
		v=1 46
		smoothing_length=3.0000
	}
	e{
		s=0 1
		v=2 44
		smoothing_length=3.0000
	}
	e{
		s=4 0
		v=2 55
		smoothing_length=3.0000
	}
	e{
		s=4 0
		v=3 54
		shadow_length=5.0000
		shadow_color=0 0 0 150
		smoothing_length=3.0000
	}
	e{
		s=4 0
		v=4 53
		shadow_length=5.0000
		shadow_color=0 0 0 150
		smoothing_length=3.0000
	}
	e{
		s=0 2
		v=6 42
		smoothing_length=3.0000
	}
	e{
		s=0 2
		v=7 41
		smoothing_length=3.0000
	}
	e{
		s=0 2
		v=8 40
		smoothing_length=3.0000
	}
	e{
		s=0 2
		v=9 39
		smoothing_length=3.0000
	}
	e{
		s=0 4
		v=56 9
		shadow_length=2.0000
	}
	e{
		s=0 4
		v=57 10
		shadow_length=5.0000
		shadow_color=0 0 0 160
	}
	e{
		s=0 4
		v=58 11
		shadow_length=5.0000
		shadow_color=0 0 0 160
	}
	e{
		s=0 4
		v=59 12
		shadow_length=5.0000
		shadow_color=0 0 0 160
	}
	e{
		s=0 1
		v=14 51
		smoothing_length=3.0000
	}
	e{
		s=0 1
		v=15 50
		smoothing_length=3.0000
	}
	e{
		s=1 4
		v=22 13
		shadow_length=5.0000
		shadow_color=0 0 0 150
		smoothing_length=3.0000
	}
	e{
		s=1 13
<<<<<<< HEAD
		v=52 221
=======
		v=52 220
>>>>>>> 52a80c30
		smoothing_length=3.0000
	}
	e{
		s=4 1
		v=17 60
		smoothing_length=3.0000
	}
	e{
		s=4 1
		v=18 47
		smoothing_length=3.0000
	}
	e{
		s=4 1
		v=19 45
		smoothing_length=3.0000
	}
	e{
		s=4 1
		v=20 43
		smoothing_length=3.0000
	}
	e{
		s=1 4
		v=23 22
		shadow_length=5.0000
		shadow_color=0 0 0 150
		smoothing_length=3.0000
	}
	e{
		s=1 4
		v=16 23
		shadow_length=5.0000
		shadow_color=0 0 0 150
		smoothing_length=3.0000
	}
	e{
		s=4 1
		v=21 34
		smoothing_length=3.0000
	}
	e{
		s=4 2
		v=5 31
		smoothing_length=3.0000
	}
	e{
<<<<<<< HEAD
		s=27 2
=======
		s=4 2
>>>>>>> 52a80c30
		v=25 37
		smoothing_length=3.0000
	}
	e{
<<<<<<< HEAD
		s=27 2
=======
		s=4 2
>>>>>>> 52a80c30
		v=26 36
		smoothing_length=3.0000
	}
	e{
<<<<<<< HEAD
		s=27 2
=======
		s=4 2
>>>>>>> 52a80c30
		v=27 35
		smoothing_length=3.0000
	}
	e{
		s=2 4
		v=29 28
		shadow_length=5.0000
		shadow_color=0 0 0 150
		smoothing_length=3.0000
	}
	e{
		s=2 4
		v=30 29
		shadow_length=5.0000
		shadow_color=0 0 0 150
		smoothing_length=3.0000
	}
	e{
		s=2 4
		v=9 30
		shadow_length=5.0000
		shadow_color=0 0 0 150
		smoothing_length=3.0000
	}
	e{
		s=4 2
		v=31 32
		smoothing_length=3.0000
	}
	e{
		s=4 2
		v=32 24
		smoothing_length=3.0000
	}
	e{
		s=4 1
		v=33 2
		smoothing_length=3.0000
	}
	e{
		s=4 1
		v=34 33
		smoothing_length=3.0000
	}
	e{
<<<<<<< HEAD
		s=27 2
=======
		s=4 2
>>>>>>> 52a80c30
		v=35 28
		smoothing_length=3.0000
	}
	e{
<<<<<<< HEAD
		s=27 2
=======
		s=4 2
>>>>>>> 52a80c30
		v=36 27
		smoothing_length=3.0000
	}
	e{
<<<<<<< HEAD
		s=27 2
=======
		s=4 2
>>>>>>> 52a80c30
		v=37 26
		smoothing_length=3.0000
	}
	e{
		s=4 2
		v=38 25
		smoothing_length=3.0000
	}
	e{
		s=0 2
		v=39 8
		smoothing_length=3.0000
	}
	e{
		s=0 2
		v=40 7
		smoothing_length=3.0000
	}
	e{
		s=0 2
		v=41 6
		smoothing_length=3.0000
	}
	e{
		s=0 2
		v=42 5
		smoothing_length=3.0000
	}
	e{
		s=4 1
		v=43 21
		smoothing_length=3.0000
	}
	e{
		s=0 1
		v=44 1
		smoothing_length=3.0000
	}
	e{
		s=4 1
		v=45 20
		smoothing_length=3.0000
	}
	e{
		s=0 1
		v=46 0
		smoothing_length=3.0000
	}
	e{
		s=4 1
		v=47 19
		smoothing_length=3.0000
	}
	e{
		s=0 1
		v=48 15
		smoothing_length=3.0000
	}
	e{
		s=4 1
		v=49 18
		smoothing_length=3.0000
	}
	e{
		s=0 1
		v=50 14
		smoothing_length=3.0000
	}
	e{
		s=0 1
		v=51 13
		smoothing_length=3.0000
	}
	e{
		s=1 14
		v=17 52
		smoothing_length=3.0000
	}
	e{
		s=4 0
		v=53 5
		smoothing_length=3.0000
	}
	e{
		s=4 0
		v=54 4
		shadow_length=5.0000
		shadow_color=0 0 0 150
		smoothing_length=3.0000
	}
	e{
		s=4 0
		v=55 3
		shadow_length=5.0000
		shadow_color=0 0 0 150
		smoothing_length=3.0000
	}
	e{
		s=0 4
		v=10 56
		shadow_length=5.0000
		shadow_color=0 0 0 160
	}
	e{
		s=0 4
		v=11 57
		shadow_length=5.0000
		shadow_color=0 0 0 160
	}
	e{
		s=0 4
		v=12 58
		shadow_length=5.0000
		shadow_color=0 0 0 160
	}
	e{
		s=0 4
		v=13 59
		shadow_length=2.0000
		shadow_color=0 0 0 150
	}
	e{
		s=4 1
		v=60 49
		smoothing_length=3.0000
	}
	e{
		s=27 3
<<<<<<< HEAD
		v=68 61
	}
	e{
		s=27 3
		v=61 62
=======
		v=67 61
	}
	e{
		s=27 3
		v=61 305
>>>>>>> 52a80c30
	}
	e{
		s=4 3
		v=62 63
	}
	e{
		s=4 3
		v=63 64
	}
	e{
		s=4 3
		v=64 65
	}
	e{
		s=27 3
<<<<<<< HEAD
		v=67 68
=======
		v=66 67
>>>>>>> 52a80c30
	}
	e{
		s=4 2
		v=24 38
		smoothing_length=3.0000
	}
	e{
<<<<<<< HEAD
		s=27 4
		v=62 25
=======
		s=4 3
		v=166 304
>>>>>>> 52a80c30
	}
	e{
		s=4 3
		v=65 68
	}
	e{
		s=4 3
		v=68 69
	}
	e{
		s=4 17
		v=69 70
		smoothing_length=20.0000
	}
	e{
		s=4 17
		v=70 71
		smoothing_length=20.0000
	}
	e{
		s=4 17
		v=71 72
		smoothing_length=20.0000
	}
	e{
		s=4 17
		v=72 73
		smoothing_length=20.0000
	}
	e{
		s=4 17
		v=73 74
		smoothing_length=20.0000
	}
	e{
		s=4 17
		v=74 75
		smoothing_length=20.0000
	}
	e{
<<<<<<< HEAD
		s=4 17
		v=75 76
		smoothing_length=20.0000
	}
	e{
		s=7 5
		v=92 77
=======
		s=7 5
		v=91 76
		smoothing_color=0 0 0 150
	}
	e{
		s=7 5
		v=76 77
>>>>>>> 52a80c30
		smoothing_color=0 0 0 150
	}
	e{
		s=7 5
		v=77 78
		smoothing_color=0 0 0 150
	}
	e{
		s=7 5
		v=78 79
		smoothing_color=0 0 0 150
	}
	e{
		s=7 5
		v=79 80
		smoothing_color=0 0 0 150
	}
	e{
		s=7 5
		v=80 81
		smoothing_color=0 0 0 150
	}
	e{
		s=7 5
		v=81 82
		smoothing_color=0 0 0 150
	}
	e{
		s=7 5
		v=82 83
		smoothing_color=0 0 0 150
	}
	e{
		s=7 5
		v=83 84
		smoothing_color=0 0 0 150
	}
	e{
		s=7 5
		v=84 85
		smoothing_color=0 0 0 150
	}
	e{
		s=7 5
		v=85 86
		smoothing_color=0 0 0 150
	}
	e{
		s=7 5
		v=86 87
		smoothing_color=0 0 0 150
	}
	e{
		s=7 5
		v=87 88
		smoothing_color=0 0 0 150
	}
	e{
		s=7 5
		v=88 89
		smoothing_color=0 0 0 150
	}
	e{
		s=7 5
		v=89 90
		smoothing_color=0 0 0 150
	}
	e{
		s=7 5
		v=90 91
		smoothing_color=0 0 0 150
	}
	e{
<<<<<<< HEAD
		s=7 5
		v=91 92
		smoothing_color=0 0 0 150
	}
	e{
		s=16 7
		v=112 93
=======
		s=16 7
		v=111 92
		smoothing_length=20.0000
		smoothing_color=255 255 255 200
	}
	e{
		s=16 7
		v=92 93
>>>>>>> 52a80c30
		smoothing_length=20.0000
		smoothing_color=255 255 255 200
	}
	e{
		s=16 7
		v=93 94
		smoothing_length=20.0000
		smoothing_color=255 255 255 200
	}
	e{
		s=16 7
		v=94 95
		smoothing_length=20.0000
		smoothing_color=255 255 255 200
	}
	e{
<<<<<<< HEAD
		s=16 7
		v=95 96
=======
		s=7 8
		v=96 95
>>>>>>> 52a80c30
		smoothing_length=20.0000
		smoothing_color=255 255 255 200
	}
	e{
		s=7 8
		v=97 96
		smoothing_length=20.0000
		smoothing_color=255 255 255 200
	}
	e{
		s=16 7
		v=97 98
		smoothing_length=20.0000
		smoothing_color=255 255 255 200
	}
	e{
		s=16 7
		v=98 99
		smoothing_length=20.0000
		smoothing_color=255 255 255 200
	}
	e{
		s=16 7
		v=99 100
		smoothing_length=20.0000
		smoothing_color=255 255 255 200
	}
	e{
		s=16 7
		v=100 101
		smoothing_length=20.0000
		smoothing_color=255 255 255 200
	}
	e{
		s=16 7
		v=101 102
		smoothing_length=20.0000
		smoothing_color=255 255 255 200
	}
	e{
		s=16 7
		v=102 103
		smoothing_length=20.0000
		smoothing_color=255 255 255 200
	}
	e{
		s=16 7
		v=103 104
		smoothing_length=20.0000
		smoothing_color=255 255 255 200
	}
	e{
		s=16 7
		v=104 105
		smoothing_length=20.0000
		smoothing_color=255 255 255 200
	}
	e{
		s=16 7
		v=105 106
		smoothing_length=20.0000
		smoothing_color=255 255 255 200
	}
	e{
		s=16 7
		v=106 107
		smoothing_length=20.0000
		smoothing_color=255 255 255 200
	}
	e{
		s=16 7
		v=107 108
		smoothing_length=20.0000
		smoothing_color=255 255 255 200
	}
	e{
		s=16 7
<<<<<<< HEAD
		v=108 109
=======
		v=110 111
>>>>>>> 52a80c30
		smoothing_length=20.0000
		smoothing_color=255 255 255 200
	}
	e{
<<<<<<< HEAD
		s=16 7
		v=111 112
=======
		s=16 6
		v=112 116
>>>>>>> 52a80c30
		smoothing_length=20.0000
		smoothing_color=215 215 215
	}
	e{
		s=16 6
<<<<<<< HEAD
		v=113 117
=======
		v=113 119
>>>>>>> 52a80c30
		smoothing_length=20.0000
		smoothing_color=215 215 215
	}
	e{
		s=16 6
		v=114 120
		smoothing_length=20.0000
		smoothing_color=215 215 215
	}
	e{
		s=16 6
		v=115 121
		smoothing_length=20.0000
		smoothing_color=215 215 215
	}
	e{
		s=16 6
<<<<<<< HEAD
		v=116 122
		smoothing_length=20.0000
		smoothing_color=215 215 215
	}
	e{
		s=16 6
		v=117 115
=======
		v=116 114
>>>>>>> 52a80c30
		smoothing_length=20.0000
		smoothing_color=215 215 215
	}
	e{
		s=16 6
<<<<<<< HEAD
		v=118 113
=======
		v=117 112
>>>>>>> 52a80c30
		smoothing_length=20.0000
		smoothing_color=215 215 215
	}
	e{
		s=16 6
<<<<<<< HEAD
		v=119 123
=======
		v=118 122
>>>>>>> 52a80c30
		smoothing_length=20.0000
		smoothing_color=215 215 215
	}
	e{
		s=16 6
<<<<<<< HEAD
		v=120 119
=======
		v=119 118
>>>>>>> 52a80c30
		smoothing_length=20.0000
		smoothing_color=215 215 215
	}
	e{
		s=16 6
<<<<<<< HEAD
		v=121 116
=======
		v=120 115
>>>>>>> 52a80c30
		smoothing_length=20.0000
		smoothing_color=215 215 215
	}
	e{
		s=16 6
<<<<<<< HEAD
		v=122 114
=======
		v=121 113
>>>>>>> 52a80c30
		smoothing_length=20.0000
		smoothing_color=215 215 215
	}
	e{
		s=6 7
		v=109 110
		shadow_color=0 0 0 100
		smoothing_length=20.0000
		smoothing_color=255 255 255 200
	}
	e{
		s=16 6
<<<<<<< HEAD
		v=123 111
=======
		v=122 110
>>>>>>> 52a80c30
		smoothing_length=20.0000
		smoothing_color=215 215 215
	}
	e{
		s=16 6
<<<<<<< HEAD
		v=124 118
=======
		v=123 117
>>>>>>> 52a80c30
		smoothing_length=20.0000
		smoothing_color=215 215 215
	}
	e{
		s=16 6
<<<<<<< HEAD
		v=109 124
=======
		v=108 123
>>>>>>> 52a80c30
		smoothing_length=20.0000
		smoothing_color=215 215 215
	}
	e{
		s=6 7
		v=108 109
		smoothing_length=20.0000
		smoothing_color=255 255 255 200
	}
	e{
		s=16 8
<<<<<<< HEAD
		v=96 126
=======
		v=95 125
>>>>>>> 52a80c30
		smoothing_length=20.0000
		smoothing_color=215 215 215
	}
	e{
		s=16 8
<<<<<<< HEAD
		v=125 136
=======
		v=124 135
>>>>>>> 52a80c30
		smoothing_length=20.0000
		smoothing_color=215 215 215
	}
	e{
		s=16 8
<<<<<<< HEAD
		v=126 135
=======
		v=125 134
>>>>>>> 52a80c30
		smoothing_length=20.0000
		smoothing_color=215 215 215
	}
	e{
		s=16 8
<<<<<<< HEAD
		v=127 131
=======
		v=126 130
>>>>>>> 52a80c30
		smoothing_length=20.0000
		smoothing_color=215 215 215
	}
	e{
		s=16 8
<<<<<<< HEAD
		v=128 98
=======
		v=127 97
>>>>>>> 52a80c30
		smoothing_length=20.0000
		smoothing_color=215 215 215
	}
	e{
		s=16 8
<<<<<<< HEAD
		v=129 134
=======
		v=128 133
>>>>>>> 52a80c30
		smoothing_length=20.0000
		smoothing_color=215 215 215
	}
	e{
		s=16 8
<<<<<<< HEAD
		v=130 129
=======
		v=129 128
>>>>>>> 52a80c30
		smoothing_length=20.0000
		smoothing_color=215 215 215
	}
	e{
		s=16 8
<<<<<<< HEAD
		v=131 133
=======
		v=130 132
>>>>>>> 52a80c30
		smoothing_length=20.0000
		smoothing_color=215 215 215
	}
	e{
		s=16 8
<<<<<<< HEAD
		v=132 130
=======
		v=131 129
>>>>>>> 52a80c30
		smoothing_length=20.0000
		smoothing_color=215 215 215
	}
	e{
		s=16 8
<<<<<<< HEAD
		v=133 125
=======
		v=132 124
>>>>>>> 52a80c30
		smoothing_length=20.0000
		smoothing_color=215 215 215
	}
	e{
		s=16 8
<<<<<<< HEAD
		v=134 128
=======
		v=133 127
>>>>>>> 52a80c30
		smoothing_length=20.0000
		smoothing_color=215 215 215
	}
	e{
		s=16 8
<<<<<<< HEAD
		v=135 127
=======
		v=134 126
>>>>>>> 52a80c30
		smoothing_length=20.0000
		smoothing_color=215 215 215
	}
	e{
		s=16 8
<<<<<<< HEAD
		v=136 132
=======
		v=135 131
>>>>>>> 52a80c30
		smoothing_length=20.0000
		smoothing_color=215 215 215
	}
	e{
		s=21 16
<<<<<<< HEAD
		v=166 137
	}
	e{
		s=21 16
=======
		v=165 136
	}
	e{
		s=21 16
		v=136 137
	}
	e{
		s=17 16
>>>>>>> 52a80c30
		v=137 138
		smoothing_length=20.0000
	}
	e{
		s=17 16
		v=138 139
		smoothing_length=20.0000
	}
	e{
		s=17 16
		v=139 140
		smoothing_length=20.0000
	}
	e{
		s=17 16
		v=140 141
		smoothing_length=20.0000
	}
	e{
		s=17 16
		v=141 142
		smoothing_length=20.0000
	}
	e{
		s=17 16
		v=142 143
		smoothing_length=20.0000
	}
	e{
<<<<<<< HEAD
		s=17 16
		v=143 144
=======
		s=16 17
		v=144 143
>>>>>>> 52a80c30
		smoothing_length=20.0000
	}
	e{
		s=16 17
		v=145 144
		smoothing_length=20.0000
	}
	e{
		s=16 17
		v=146 145
		smoothing_length=20.0000
	}
	e{
		s=16 17
		v=147 146
		smoothing_length=20.0000
	}
	e{
		s=16 17
		v=148 147
		smoothing_length=20.0000
	}
	e{
		s=16 17
		v=149 148
		smoothing_length=20.0000
	}
	e{
		s=16 17
		v=150 149
		smoothing_length=20.0000
	}
	e{
		s=16 17
		v=151 150
		smoothing_length=20.0000
	}
	e{
<<<<<<< HEAD
		s=16 17
		v=152 151
		smoothing_length=20.0000
	}
	e{
		s=11 17
		v=244 241
		smoothing_length=5.0000
	}
	e{
		s=11 19
		v=154 153
		smoothing_length=10.0000
	}
	e{
		s=11 19
		v=232 154
		smoothing_length=10.0000
=======
		s=11 17
		v=243 240
		smoothing_length=5.0000
	}
	e{
		s=11 19
		v=153 152
		smoothing_length=10.0000
	}
	e{
		s=11 19
		v=231 153
		smoothing_length=10.0000
	}
	e{
		s=16 21
		v=156 155
		smoothing_length=20.0000
>>>>>>> 52a80c30
	}
	e{
		s=16 21
		v=157 156
		smoothing_length=20.0000
	}
	e{
		s=16 21
		v=158 157
		smoothing_length=20.0000
	}
	e{
		s=16 21
		v=159 158
		smoothing_length=20.0000
	}
	e{
		s=16 21
		v=160 159
		smoothing_length=20.0000
	}
	e{
		s=16 21
		v=161 160
		smoothing_length=20.0000
	}
	e{
		s=16 21
		v=162 161
		smoothing_length=20.0000
	}
	e{
<<<<<<< HEAD
		s=16 21
		v=163 162
		smoothing_length=20.0000
=======
		s=21 16
		v=162 163
>>>>>>> 52a80c30
	}
	e{
		s=21 16
		v=163 164
	}
	e{
		s=21 16
		v=164 165
	}
	e{
<<<<<<< HEAD
		s=21 16
		v=165 166
	}
	e{
		s=27 4
		v=28 167
	}
	e{
		s=22 4
		v=167 168
	}
	e{
		s=4 15
		v=189 168
		smoothing_length=10.0000
	}
	e{
		s=4 10
		v=180 183
		smoothing_length=10.0000
	}
	e{
		s=4 10
		v=169 182
		smoothing_length=10.0000
	}
	e{
		s=10 4
		v=171 170
		smoothing_length=10.0000
	}
	e{
		s=10 14
		v=184 171
=======
		s=22 4
		v=166 167
	}
	e{
		s=4 15
		v=188 167
		smoothing_length=10.0000
	}
	e{
		s=4 10
		v=179 182
		smoothing_length=10.0000
	}
	e{
		s=4 10
		v=168 181
		smoothing_length=10.0000
	}
	e{
		s=10 4
		v=170 169
		smoothing_length=10.0000
	}
	e{
		s=10 14
		v=183 170
		smoothing_length=10.0000
	}
	e{
		s=4 10
		v=171 172
		smoothing_length=10.0000
	}
	e{
		s=4 10
		v=172 184
>>>>>>> 52a80c30
		smoothing_length=10.0000
	}
	e{
		s=4 10
<<<<<<< HEAD
		v=172 173
=======
		v=173 174
>>>>>>> 52a80c30
		smoothing_length=10.0000
	}
	e{
		s=4 10
<<<<<<< HEAD
		v=173 185
=======
		v=174 185
>>>>>>> 52a80c30
		smoothing_length=10.0000
	}
	e{
		s=4 10
<<<<<<< HEAD
		v=174 175
=======
		v=175 176
>>>>>>> 52a80c30
		smoothing_length=10.0000
	}
	e{
		s=4 10
<<<<<<< HEAD
		v=175 186
=======
		v=176 187
>>>>>>> 52a80c30
		smoothing_length=10.0000
	}
	e{
		s=4 10
<<<<<<< HEAD
		v=176 177
=======
		v=177 178
>>>>>>> 52a80c30
		smoothing_length=10.0000
	}
	e{
		s=4 10
<<<<<<< HEAD
		v=177 188
=======
		v=178 186
>>>>>>> 52a80c30
		smoothing_length=10.0000
	}
	e{
		s=4 10
<<<<<<< HEAD
		v=178 179
=======
		v=180 179
>>>>>>> 52a80c30
		smoothing_length=10.0000
	}
	e{
		s=4 10
<<<<<<< HEAD
		v=179 187
=======
		v=181 169
>>>>>>> 52a80c30
		smoothing_length=10.0000
	}
	e{
		s=4 10
<<<<<<< HEAD
		v=181 180
		smoothing_length=10.0000
	}
	e{
		s=4 10
		v=182 170
=======
		v=182 168
		smoothing_length=10.0000
	}
	e{
		s=13 10
		v=183 171
>>>>>>> 52a80c30
		smoothing_length=10.0000
	}
	e{
		s=4 10
<<<<<<< HEAD
		v=183 169
		smoothing_length=10.0000
	}
	e{
		s=13 10
		v=184 172
=======
		v=184 173
		smoothing_length=10.0000
	}
	e{
		s=4 10
		v=185 175
>>>>>>> 52a80c30
		smoothing_length=10.0000
	}
	e{
		s=4 10
<<<<<<< HEAD
		v=185 174
=======
		v=186 180
>>>>>>> 52a80c30
		smoothing_length=10.0000
	}
	e{
		s=4 10
<<<<<<< HEAD
		v=186 176
		smoothing_length=10.0000
	}
	e{
		s=4 10
		v=187 181
		smoothing_length=10.0000
	}
	e{
		s=4 10
		v=188 178
		smoothing_length=10.0000
	}
	e{
		s=4 17
		v=76 246
		smoothing_length=20.0000
	}
	e{
		s=27 21
		v=191 190
	}
	e{
		s=27 21
		v=192 191
	}
	e{
		s=15 17
		v=246 228
		smoothing_length=10.0000
	}
	e{
		s=27 17
		v=193 198
	}
	e{
		s=27 17
		v=194 193
	}
	e{
		s=27 3
		v=195 67
	}
	e{
		s=3 17
		v=196 70
	}
	e{
		s=27 3
		v=196 195
	}
	e{
		s=27 17
		v=197 194
	}
	e{
		s=27 17
		v=198 196
	}
	e{
		s=16 21
		v=156 201
		smoothing_length=20.0000
	}
	e{
		s=9 16
		v=199 200
		smoothing_length=20.0000
	}
	e{
		s=9 16
		v=200 201
		smoothing_length=20.0000
	}
	e{
		s=9 11
		v=155 231
		smoothing_length=20.0000
	}
	e{
		s=11 9
		v=155 232
		smoothing_length=20.0000
	}
	e{
		s=9 21
		v=203 238
		smoothing_length=20.0000
	}
	e{
		s=9 21
		v=201 203
		smoothing_length=20.0000
	}
	e{
		s=5 12
		v=220 204
		smoothing_color=0 0 0 150
	}
	e{
		s=5 12
		v=204 205
		smoothing_color=0 0 0 150
	}
	e{
		s=5 12
		v=205 206
		smoothing_color=0 0 0 150
	}
	e{
		s=5 12
		v=206 207
		smoothing_color=0 0 0 150
	}
	e{
		s=5 12
		v=207 208
		smoothing_color=0 0 0 150
	}
	e{
		s=5 12
		v=208 209
		smoothing_color=0 0 0 150
	}
	e{
		s=5 12
		v=209 210
		smoothing_color=0 0 0 150
	}
	e{
		s=5 12
		v=210 211
		smoothing_color=0 0 0 150
	}
	e{
		s=5 12
		v=211 212
		smoothing_color=0 0 0 150
	}
	e{
		s=5 12
		v=212 213
		smoothing_color=0 0 0 150
	}
	e{
		s=5 12
		v=213 214
		smoothing_color=0 0 0 150
	}
	e{
		s=5 12
		v=214 215
		smoothing_color=0 0 0 150
	}
	e{
		s=5 12
		v=215 216
		smoothing_color=0 0 0 150
	}
	e{
		s=5 12
		v=216 217
		smoothing_color=0 0 0 150
	}
	e{
		s=5 12
		v=217 218
		smoothing_color=0 0 0 150
	}
	e{
		s=5 12
		v=218 219
		smoothing_color=0 0 0 150
	}
	e{
		s=5 12
		v=219 220
		smoothing_color=0 0 0 150
	}
	e{
		s=13 14
		v=52 184
	}
	e{
		s=4 14
		v=171 222
		smoothing_length=20.0000
	}
	e{
		s=4 13
		v=221 172
	}
	e{
		s=1 4
		v=221 16
		smoothing_length=3.0000
	}
	e{
		s=4 14
		v=222 17
		smoothing_length=20.0000
	}
	e{
		s=22 15
		v=168 223
		smoothing_length=10.0000
	}
	e{
		s=22 15
		v=223 224
		smoothing_length=10.0000
	}
	e{
		s=22 15
		v=224 268
		smoothing_length=10.0000
	}
	e{
		s=18 15
		v=225 226
		smoothing_length=10.0000
	}
	e{
		s=15 17
		v=240 245
		smoothing_length=5.0000
	}
	e{
		s=15 17
		v=227 243
		smoothing_length=10.0000
	}
	e{
		s=15 17
		v=228 234
		smoothing_length=10.0000
	}
	e{
		s=15 4
		v=189 246
		smoothing_length=10.0000
	}
	e{
		s=11 16
		v=152 229
		smoothing_length=10.0000
	}
	e{
		s=11 16
		v=229 230
		smoothing_length=10.0000
	}
	e{
		s=11 16
		v=230 233
		smoothing_length=10.0000
	}
	e{
		s=11 18
		v=153 244
		smoothing_length=10.0000
	}
	e{
		s=9 11
		v=231 233
		smoothing_length=20.0000
	}
	e{
		s=9 19
		v=202 232
		smoothing_length=20.0000
	}
	e{
		s=9 16
		v=233 199
		smoothing_length=20.0000
	}
	e{
		s=15 17
		v=234 227
		smoothing_length=10.0000
	}
	e{
		s=11 17
		v=235 152
		smoothing_length=10.0000
	}
	e{
		s=18 19
		v=153 236
		smoothing_length=20.0000
	}
	e{
		s=22 18
		v=237 250
		smoothing_length=20.0000
	}
	e{
		s=18 19
		v=236 247
		smoothing_length=20.0000
	}
	e{
		s=20 21
		v=238 252
	}
	e{
		s=11 17
		v=241 242
		smoothing_length=5.0000
	}
	e{
		s=11 17
		v=242 235
		smoothing_length=10.0000
	}
	e{
		s=17 15
		v=240 243
		smoothing_length=5.0000
	}
	e{
		s=15 18
		v=245 226
		smoothing_length=10.0000
	}
	e{
		s=17 18
		v=244 245
		smoothing_length=9.4000
	}
	e{
		s=9 19
		v=247 202
		smoothing_length=20.0000
	}
	e{
		s=18 9
		v=247 250
		smoothing_length=20.0000
	}
	e{
		s=20 30
		v=248 249
	}
	e{
		s=20 9
		v=249 238
		smoothing_length=20.0000
	}
	e{
		s=9 30
		v=249 239
	}
	e{
		s=22 9
		v=250 260
		smoothing_length=20.0000
	}
	e{
		s=27 20
		v=248 252
	}
	e{
		s=27 21
		v=252 253
	}
	e{
		s=27 21
		v=253 192
	}
	e{
		s=27 22
		v=254 291
	}
	e{
		s=27 22
		v=261 254
	}
	e{
		s=22 9
		v=255 251
		smoothing_length=20.0000
	}
	e{
		s=24 9
		v=260 255
		shadow_length=5.0000
		smoothing_length=20.0000
	}
	e{
		s=24 22
		v=255 263
	}
	e{
		s=26 22
		v=256 257
	}
	e{
		s=22 25
		v=258 257
		shadow_length=5.0000
		smoothing_length=2.0000
	}
	e{
		s=22 25
		v=267 258
		shadow_length=5.0000
		smoothing_length=2.0000
	}
	e{
		s=26 22
		v=262 259
	}
	e{
		s=23 22
		v=259 264
	}
	e{
		s=23 22
		v=263 256
	}
	e{
		s=24 22
		v=264 260
	}
	e{
		s=-1 31
		v=265 266
		smoothing_length=20.0000
	}
	e{
		s=-1 31
		v=266 280
		smoothing_length=20.0000
	}
	e{
		s=22 25
		v=262 267
		shadow_length=5.0000
		smoothing_length=2.0000
	}
	e{
		s=24 23
		v=263 264
	}
	e{
		s=26 23
		v=259 256
	}
	e{
		s=26 25
		v=257 262
		smoothing_length=2.0000
	}
	e{
		s=27 21
		v=190 296
	}
	e{
		s=22 15
		v=268 225
		smoothing_length=10.0000
	}
	e{
		s=27 31
		v=269 271
		smoothing_length=20.0000
	}
	e{
		s=27 31
		v=270 294
		smoothing_length=20.0000
	}
	e{
		s=-1 31
		v=271 265
		smoothing_length=20.0000
	}
	e{
		s=27 -1
		v=271 272
	}
	e{
		s=27 -1
		v=272 273
	}
	e{
		s=27 -1
		v=273 281
	}
	e{
		s=27 -1
		v=274 275
	}
	e{
		s=27 -1
		v=275 276
	}
	e{
		s=27 -1
		v=276 277
	}
	e{
		s=27 -1
		v=277 278
	}
	e{
		s=27 -1
		v=278 279
	}
	e{
		s=27 -1
		v=279 290
	}
	e{
		s=27 -1
		v=281 274
	}
	e{
		s=22 18
		v=225 237
	}
	e{
		s=27 22
		v=282 261
	}
	e{
		s=27 22
		v=167 282
	}
	e{
		s=9 30
		v=239 283
	}
	e{
		s=9 29
		v=283 284
		smoothing_length=20.0000
	}
	e{
		s=9 29
		v=284 251
		smoothing_length=20.0000
	}
	e{
		s=27 29
		v=291 288
		smoothing_length=20.0000
	}
	e{
		s=29 31
		v=287 286
		smoothing_length=20.0000
	}
	e{
		s=29 31
		v=285 287
		smoothing_length=20.0000
	}
	e{
		s=29 31
		v=286 288
		smoothing_length=20.0000
	}
	e{
		s=27 31
		v=288 292
		smoothing_length=20.0000
	}
	e{
		s=29 30
		v=283 289
	}
	e{
		s=27 -1
		v=290 298
	}
	e{
		s=29 22
		v=291 251
	}
	e{
		s=27 31
		v=292 269
		smoothing_length=20.0000
	}
	e{
		s=29 27
		v=289 285
	}
	e{
		s=27 30
		v=293 248
	}
	e{
		s=27 30
		v=289 293
	}
	e{
		s=27 31
		v=294 285
		smoothing_length=20.0000
	}
	e{
		s=17 21
		v=295 138
		smoothing_length=20.0000
	}
	e{
		s=17 21
		v=296 295
		smoothing_length=20.0000
	}
	e{
		s=27 17
		v=296 197
	}
	e{
		s=27 31
		v=297 270
		smoothing_length=20.0000
	}
	e{
		s=-1 28
		v=280 301
		smoothing_length=20.0000
	}
	e{
		s=27 28
		v=298 297
		smoothing_length=20.0000
	}
	e{
		s=-1 28
		v=299 302
		smoothing_length=20.0000
	}
	e{
		s=-1 28
		v=300 303
		smoothing_length=20.0000
	}
	e{
		s=-1 28
		v=301 299
		smoothing_length=20.0000
	}
	e{
		s=-1 28
		v=302 304
		smoothing_length=20.0000
	}
	e{
		s=-1 28
		v=303 298
		smoothing_length=20.0000
	}
	e{
		s=-1 28
		v=304 300
		smoothing_length=20.0000
	}
	e{
		s=28 31
		v=280 297
		shadow_length=5.0000
		smoothing_length=20.0000
=======
		v=187 177
		smoothing_length=10.0000
	}
	e{
		s=4 17
		v=75 245
		smoothing_length=20.0000
	}
	e{
		s=27 21
		v=190 189
	}
	e{
		s=27 21
		v=191 190
	}
	e{
		s=15 17
		v=245 227
		smoothing_length=10.0000
	}
	e{
		s=27 17
		v=192 197
	}
	e{
		s=27 17
		v=193 192
	}
	e{
		s=27 3
		v=194 66
	}
	e{
		s=3 17
		v=195 69
	}
	e{
		s=27 3
		v=195 194
	}
	e{
		s=27 17
		v=196 193
	}
	e{
		s=27 17
		v=197 195
	}
	e{
		s=16 21
		v=155 200
		smoothing_length=20.0000
	}
	e{
		s=9 16
		v=198 199
		smoothing_length=20.0000
	}
	e{
		s=9 16
		v=199 200
		smoothing_length=20.0000
	}
	e{
		s=9 11
		v=154 230
		smoothing_length=20.0000
	}
	e{
		s=11 9
		v=154 231
		smoothing_length=20.0000
	}
	e{
		s=9 21
		v=202 313
		smoothing_length=20.0000
	}
	e{
		s=9 21
		v=200 202
		smoothing_length=20.0000
	}
	e{
		s=5 12
		v=219 203
		smoothing_color=0 0 0 150
>>>>>>> 52a80c30
	}
	e{
		s=5 12
		v=203 204
		smoothing_color=0 0 0 150
	}
<<<<<<< HEAD
	s{
		type=Blocking
		z=500.0000
		texture=Wood_bark.jpg
=======
	e{
		s=5 12
		v=204 205
		smoothing_color=0 0 0 150
>>>>>>> 52a80c30
	}
	e{
		s=5 12
		v=205 206
		smoothing_color=0 0 0 150
	}
	e{
		s=5 12
		v=206 207
		smoothing_color=0 0 0 150
	}
	e{
		s=5 12
		v=207 208
		smoothing_color=0 0 0 150
	}
<<<<<<< HEAD
	s{
		z=303.0000
		fade=true
		texture=Wood_stump.jpg
		texture_scale=0.6000 0.6000
		texture_trans=-341.9570 -0.5178
=======
	e{
		s=5 12
		v=208 209
		smoothing_color=0 0 0 150
>>>>>>> 52a80c30
	}
	e{
		s=5 12
		v=209 210
		smoothing_color=0 0 0 150
	}
	e{
		s=5 12
		v=210 211
		smoothing_color=0 0 0 150
	}
	e{
		s=5 12
		v=211 212
		smoothing_color=0 0 0 150
	}
<<<<<<< HEAD
	s{
		z=900.0000
		texture=Wood_bark.jpg
		texture_rotate=2.2279
	}
	s{
		z=500.0000
		texture=Stone.jpg
	}
	s{
		z=800.0000
		texture=Stone.jpg
	}
	s{
		z=303.0000
		texture=Wood_stump.jpg
		texture_scale=0.6000 0.6000
		texture_trans=-341.9570 -0.5178
	}
	s{
		z=350.0000
		texture=Snow.jpg
	}
	s{
		z=400.0000
		texture=Snow.jpg
	}
	s{
		z=800.0000
		texture=Stone.jpg
	}
	s{
		z=300.0000
		texture=Snow.jpg
	}
	s{
		z=0.0000
		hazards=water
		hazards_floor=true
		texture=Dirt_soft.jpg
		texture_tint=208 191 170
	}
	s{
		z=400.0000
		hazards=water
		hazards_floor=true
		texture=Dirt_soft.jpg
		texture_tint=209 192 171
	}
	s{
		z=600.0000
		texture=Snow.jpg
	}
	s{
		z=400.0000
		hazards=water
		hazards_floor=true
		texture=Dirt_soft.jpg
		texture_tint=209 192 171
	}
	s{
		z=600.0000
		texture=Snow.jpg
	}
	s{
		z=650.0000
		texture=Snow.jpg
	}
	s{
		z=800.0000
		texture=Wood_bark.jpg
		texture_rotate=0.4313
	}
	s{
		z=850.0000
		texture=Wood_bark.jpg
		texture_rotate=0.4313
	}
	s{
		z=700.0000
		texture=Wood_bark.jpg
		texture_rotate=0.4313
	}
	s{
		z=750.0000
		texture=Wood_bark.jpg
		texture_rotate=0.4313
	}
	s{
		z=1500.0000
		texture=Stone.jpg
		texture_tint=169 169 169
	}
	s{
		type=Blocking
		z=1500.0000
		texture=Wood_bark.jpg
		texture_rotate=3.2751
	}
	s{
		z=1800.0000
		texture=Wood_bark.jpg
		texture_rotate=3.5832
	}
	s{
		z=650.0000
		texture=Snow.jpg
	}
	s{
		type=Blocking
		z=1600.0000
		texture=Wood_bark.jpg
		texture_rotate=2.2279
	}
}
mobs{
	Leader{
		type=Olimar
		p=176.1661 -271.2212
=======
	e{
		s=5 12
		v=212 213
		smoothing_color=0 0 0 150
	}
	e{
		s=5 12
		v=213 214
		smoothing_color=0 0 0 150
	}
	e{
		s=5 12
		v=214 215
		smoothing_color=0 0 0 150
	}
	e{
		s=5 12
		v=215 216
		smoothing_color=0 0 0 150
	}
	e{
		s=5 12
		v=216 217
		smoothing_color=0 0 0 150
>>>>>>> 52a80c30
	}
	e{
		s=5 12
		v=217 218
		smoothing_color=0 0 0 150
	}
	e{
		s=5 12
		v=218 219
		smoothing_color=0 0 0 150
	}
	e{
		s=13 14
		v=52 183
	}
	e{
		s=4 14
		v=170 221
		smoothing_length=20.0000
	}
	e{
		s=4 13
		v=220 171
	}
	e{
		s=1 4
		v=220 16
		smoothing_length=3.0000
	}
	e{
		s=4 14
		v=221 17
		smoothing_length=20.0000
	}
	e{
		s=22 15
		v=167 222
		smoothing_length=10.0000
	}
	e{
		s=22 15
		v=222 223
		smoothing_length=10.0000
	}
	e{
		s=22 15
		v=223 267
		smoothing_length=10.0000
	}
	e{
		s=18 15
		v=224 225
		smoothing_length=10.0000
	}
	e{
		s=15 17
		v=239 244
		smoothing_length=5.0000
	}
	e{
		s=15 17
		v=226 242
		smoothing_length=10.0000
	}
	e{
		s=15 17
		v=227 233
		smoothing_length=10.0000
	}
	e{
		s=15 4
		v=188 245
		smoothing_length=10.0000
	}
	e{
		s=11 16
		v=151 228
		smoothing_length=10.0000
	}
	e{
		s=11 16
		v=228 229
		smoothing_length=10.0000
	}
	e{
		s=11 16
		v=229 232
		smoothing_length=10.0000
	}
	e{
		s=11 18
		v=152 243
		smoothing_length=10.0000
	}
	e{
		s=9 11
		v=230 232
		smoothing_length=20.0000
	}
	e{
		s=9 19
		v=201 231
		smoothing_length=20.0000
	}
	e{
		s=9 16
		v=232 198
		smoothing_length=20.0000
	}
	e{
		s=15 17
		v=233 226
		smoothing_length=10.0000
	}
	e{
		s=11 17
		v=234 151
		smoothing_length=10.0000
	}
	e{
		s=18 19
		v=152 235
		smoothing_length=20.0000
	}
	e{
		s=22 18
		v=236 249
		smoothing_length=20.0000
	}
	e{
		s=18 19
		v=235 246
		smoothing_length=20.0000
	}
	e{
		s=20 21
		v=237 251
	}
	e{
		s=11 17
		v=240 241
		smoothing_length=5.0000
	}
	e{
		s=11 17
		v=241 234
		smoothing_length=10.0000
	}
	e{
		s=17 15
		v=239 242
		smoothing_length=5.0000
	}
	e{
		s=15 18
		v=244 225
		smoothing_length=10.0000
	}
	e{
		s=17 18
		v=243 244
		smoothing_length=9.4000
	}
	e{
		s=9 19
		v=246 201
		smoothing_length=20.0000
	}
	e{
		s=18 9
		v=246 249
		smoothing_length=20.0000
	}
	e{
		s=20 30
		v=247 248
	}
	e{
		s=20 9
		v=248 237
		smoothing_length=20.0000
	}
	e{
		s=9 30
		v=248 238
	}
	e{
		s=22 9
		v=249 259
		smoothing_length=20.0000
	}
	e{
		s=27 20
		v=247 251
	}
	e{
		s=27 21
		v=251 252
	}
	e{
		s=27 21
		v=252 191
	}
	e{
		s=27 22
		v=253 290
	}
	e{
		s=27 22
		v=260 253
	}
	e{
		s=22 9
		v=254 250
		smoothing_length=20.0000
	}
	e{
		s=24 9
		v=259 254
		shadow_length=5.0000
		smoothing_length=20.0000
	}
	e{
		s=24 22
		v=254 262
	}
	e{
		s=26 22
		v=255 256
	}
	e{
		s=22 25
		v=257 256
		shadow_length=5.0000
		smoothing_length=2.0000
	}
	e{
		s=22 25
		v=266 257
		shadow_length=5.0000
		smoothing_length=2.0000
	}
	e{
		s=26 22
		v=261 258
	}
	e{
		s=23 22
		v=258 263
	}
	e{
		s=23 22
		v=262 255
	}
	e{
		s=24 22
		v=263 259
	}
	e{
		s=-1 31
		v=264 265
		smoothing_length=20.0000
	}
	e{
		s=-1 31
		v=265 279
		smoothing_length=20.0000
	}
	e{
		s=22 25
		v=261 266
		shadow_length=5.0000
		smoothing_length=2.0000
	}
	e{
		s=24 23
		v=262 263
	}
	e{
		s=26 23
		v=258 255
	}
	e{
		s=26 25
		v=256 261
		smoothing_length=2.0000
	}
	e{
		s=27 21
		v=189 295
	}
	e{
		s=22 15
		v=267 224
		smoothing_length=10.0000
	}
	e{
		s=27 31
		v=268 270
		smoothing_length=20.0000
	}
	e{
		s=27 31
		v=269 293
		smoothing_length=20.0000
	}
	e{
		s=-1 31
		v=270 264
		smoothing_length=20.0000
	}
	e{
		s=27 -1
		v=270 271
	}
	e{
		s=27 -1
		v=271 272
	}
	e{
		s=27 -1
		v=272 280
	}
	e{
		s=27 -1
		v=273 274
	}
	e{
		s=27 -1
		v=274 275
	}
	e{
		s=27 -1
		v=275 276
	}
	e{
		s=27 -1
		v=276 277
	}
	e{
		s=27 -1
		v=277 278
	}
	e{
		s=27 -1
		v=278 289
	}
	e{
		s=27 -1
		v=280 273
	}
	e{
		s=22 18
		v=224 236
	}
	e{
		s=27 22
		v=281 260
	}
	e{
		s=3 22
		v=166 306
	}
	e{
		s=9 30
		v=238 282
	}
	e{
		s=9 29
		v=282 283
		smoothing_length=20.0000
	}
	e{
		s=9 29
		v=283 250
		smoothing_length=20.0000
	}
	e{
		s=27 29
		v=290 287
		smoothing_length=20.0000
	}
	e{
		s=29 31
		v=286 285
		smoothing_length=20.0000
	}
	e{
		s=29 31
		v=284 286
		smoothing_length=20.0000
	}
	e{
		s=29 31
		v=285 287
		smoothing_length=20.0000
	}
	e{
		s=27 31
		v=287 291
		smoothing_length=20.0000
	}
	e{
		s=29 30
		v=282 288
	}
	e{
		s=27 -1
		v=289 297
	}
	e{
		s=29 22
		v=290 250
	}
	e{
		s=27 31
		v=291 268
		smoothing_length=20.0000
	}
	e{
		s=29 27
		v=288 284
	}
	e{
		s=27 30
		v=292 247
	}
	e{
		s=27 30
		v=288 292
	}
	e{
		s=27 31
		v=293 284
		smoothing_length=20.0000
	}
	e{
		s=17 21
		v=294 137
		smoothing_length=20.0000
	}
	e{
		s=17 21
		v=295 294
		smoothing_length=20.0000
	}
	e{
		s=27 17
		v=295 196
	}
	e{
		s=27 31
		v=296 269
		smoothing_length=20.0000
	}
	e{
		s=-1 28
		v=279 300
		smoothing_length=20.0000
	}
	e{
		s=27 28
		v=297 296
		smoothing_length=20.0000
	}
	e{
		s=-1 28
		v=298 301
		smoothing_length=20.0000
	}
	e{
		s=-1 28
		v=299 302
		smoothing_length=20.0000
	}
	e{
		s=-1 28
		v=300 298
		smoothing_length=20.0000
	}
	e{
		s=-1 28
		v=301 303
		smoothing_length=20.0000
	}
	e{
		s=-1 28
		v=302 297
		smoothing_length=20.0000
	}
	e{
		s=-1 28
		v=303 299
		smoothing_length=20.0000
	}
	e{
		s=28 31
		v=279 296
		shadow_length=5.0000
		smoothing_length=20.0000
	}
	e{
		s=4 3
		v=304 62
	}
	e{
		s=27 3
		v=305 306
	}
	e{
		s=27 22
		v=306 281
	}
	e{
		s=9 21
		v=307 237
		smoothing_length=20.0000
	}
	e{
		s=9 35
		v=313 307
		shadow_length=5.0000
		smoothing_length=20.0000
	}
	e{
		s=21 35
		v=307 314
	}
	e{
		s=33 21
		v=309 308
	}
	e{
		s=34 21
		v=310 309
	}
	e{
		s=34 21
		v=311 310
	}
	e{
		s=33 21
		v=312 311
	}
	e{
		s=21 32
		v=312 315
	}
	e{
		s=33 32
		v=308 312
	}
	e{
		s=34 33
		v=309 311
	}
	e{
		s=21 32
		v=314 308
	}
	e{
		s=21 35
		v=315 313
	}
	e{
		s=32 35
		v=314 315
	}
}
sectors{
	s{
		z=301.0000
		brightness=180
		texture=Wood_stump.jpg
		texture_trans=279.4194 -251.5845
	}
	s{
		type=Blocking
		z=500.0000
		texture=Wood_bark.jpg
	}
	s{
		type=Blocking
		z=1000.0000
		texture=Wood_bark.jpg
	}
	s{
		z=400.0000
		texture=Snow.jpg
	}
	s{
		z=300.0000
		texture=Snow.jpg
	}
	s{
		z=303.0000
		fade=true
		texture=Wood_stump.jpg
		texture_scale=0.6000 0.6000
		texture_trans=-341.9570 -0.5178
	}
	s{
		z=301.0000
		texture=Wood_bark.jpg
		texture_trans=48.2863 108.0181
		texture_tint=196 196 196
	}
	s{
		z=302.0000
		texture=Wood_bark.jpg
	}
	s{
		z=301.0000
		texture=Wood_bark.jpg
		texture_trans=-103.0134 101.8038
	}
	s{
		z=900.0000
		texture=Wood_bark.jpg
		texture_rotate=2.2279
	}
	s{
		z=500.0000
		texture=Stone.jpg
	}
	s{
		z=800.0000
		texture=Stone.jpg
	}
	s{
		z=303.0000
		texture=Wood_stump.jpg
		texture_scale=0.6000 0.6000
		texture_trans=-341.9570 -0.5178
	}
	s{
		z=350.0000
		texture=Snow.jpg
	}
	s{
		z=400.0000
		texture=Snow.jpg
	}
	s{
		z=800.0000
		texture=Stone.jpg
	}
	s{
		z=300.0000
		texture=Snow.jpg
	}
	s{
		z=0.0000
		hazards=water
		hazards_floor=true
		texture=Dirt_soft.jpg
		texture_tint=208 191 170
	}
	s{
		z=400.0000
		hazards=water
		hazards_floor=true
		texture=Dirt_soft.jpg
		texture_tint=209 192 171
	}
	s{
		z=600.0000
		texture=Snow.jpg
	}
	s{
		z=400.0000
		hazards=water
		hazards_floor=true
		texture=Dirt_soft.jpg
		texture_tint=209 192 171
	}
	s{
		z=650.0000
		texture=Snow.jpg
	}
	s{
		z=650.0000
		texture=Snow.jpg
	}
	s{
		z=800.0000
		texture=Wood_bark.jpg
		texture_rotate=0.4313
	}
	s{
		z=850.0000
		texture=Wood_bark.jpg
		texture_rotate=0.4313
	}
	s{
		z=700.0000
		texture=Wood_bark.jpg
		texture_rotate=0.4313
	}
	s{
		z=750.0000
		texture=Wood_bark.jpg
		texture_rotate=0.4313
	}
	s{
		z=1500.0000
		texture=Stone.jpg
		texture_tint=169 169 169
	}
	s{
		type=Blocking
		z=1500.0000
		texture=Wood_bark.jpg
		texture_rotate=3.2751
	}
	s{
		z=1800.0000
		texture=Wood_bark.jpg
		texture_rotate=3.5832
	}
	s{
		z=650.0000
		texture=Snow.jpg
	}
	s{
		type=Blocking
		z=1600.0000
		texture=Wood_bark.jpg
		texture_rotate=2.2279
	}
	s{
		z=800.0000
		texture=Wood_bark.jpg
		texture_rotate=1.1807
	}
	s{
		z=750.0000
		texture=Wood_bark.jpg
		texture_rotate=1.1807
	}
	s{
		z=700.0000
		texture=Wood_bark.jpg
		texture_rotate=1.1807
	}
	s{
		z=850.0000
		texture=Wood_bark.jpg
		texture_rotate=1.1807
	}
}
mobs{
	Leader{
		type=Olimar
		p=176.1661 -271.2212
	}
	Onion{
		type=Red Onion
		p=32.0000 0.0000
	}
	Pikmin{
		type=Red Pikmin
		p=32.0000 -32.0000
		vars=maturity=0;sprout=true
	}
	Pile{
		type=Spicy Burgeoning Spiderwort
		p=1982.0769 -1464.4385
		angle=4.4659
	}
	Bridge{
		type=Wood bridge
		p=480.0000 -384.0000
		angle=-0.7854
		vars=chunks=20
		links=5
	}
	Custom{
		type=Dummy
		p=800.0000 -704.0000
		angle=-0.7854
	}
	Enemy{
		type=Armored Cannon Beetle
		p=1184.0000 -1088.0000
		angle=5.4362
	}
	Custom{
		type=1 Pellet Posy
		p=-64.0000 544.0000
		angle=-0.7854
		vars=bloom_time=5.0000;red=true
	}
	Custom{
		type=1 Pellet Posy
		p=64.0000 576.0000
		angle=-1.5708
		vars=bloom_time=5.0000;red=true
	}
	Custom{
		type=1 Pellet Posy
		p=-128.0000 416.0000
		angle=6.2832
		vars=bloom_time=5.0000;red=true
	}
	Custom{
		type=Reinforced wall
		p=160.0000 -493.8221
	}
	Enemy{
		type=Water Dumple
		p=1184.0000 0.0000
	}
	Custom{
		type=Waterfall Foam Generator
		p=235.5021 -940.1174
	}
	Custom{
		type=Waterfall Foam Generator
		p=282.8826 -967.6087
	}
	Custom{
		type=Waterfall Foam Generator
		p=336.8999 -995.6088
	}
	Custom{
		type=Waterfall Foam Generator
		p=385.7891 -1024.9304
	}
	Custom{
		type=5 Pellet Posy
		p=520.0000 440.0000
		angle=-2.4989
		vars=bloom_time=120.0000;red=true;respawn_time=240.0000
	}
	Custom{
		type=Waterfall Foam Generator
		p=235.5021 -940.1174
	}
	Custom{
		type=Waterfall Foam Generator
		p=282.8826 -967.6087
	}
	Custom{
		type=Waterfall Foam Generator
		p=336.8999 -995.6088
	}
	Custom{
		type=Waterfall Foam Generator
		p=385.7891 -1024.9304
	}
	Custom{
		type=5 Pellet Posy
		p=520.0000 440.0000
		angle=-2.4989
		vars=bloom_time=120.0000;red=true;respawn_time=240.0000
	}
	Custom{
		type=Clog
		p=1188.5662 -187.1555
	}
}
path_stops
tree_shadows<|MERGE_RESOLUTION|>--- conflicted
+++ resolved
@@ -165,11 +165,7 @@
 	v=1662.9265 -1408.0085
 	v=1716.1547 -1308.4257
 	v=1748.9324 -1200.3719
-<<<<<<< HEAD
-	v=-329.6651 -234.2400
-=======
 	v=-395.1676 -220.8865
->>>>>>> 52a80c30
 	v=91.9193 -641.6323
 	v=236.7067 -272.8732
 	v=211.4647 -248.5148
@@ -205,11 +201,7 @@
 	v=997.2455 -1396.4745
 	v=788.8338 -1508.4191
 	v=435.9167 -1430.1011
-<<<<<<< HEAD
-	v=564.4285 -1616.3038
-=======
 	v=615.9791 -1600.5061
->>>>>>> 52a80c30
 	v=1178.3947 -1193.9158
 	v=1218.8538 -1186.3527
 	v=1253.8485 -1164.6848
@@ -311,8 +303,6 @@
 	v=-639.1134 -2929.0120
 	v=-641.7313 -2706.9399
 	v=-521.1591 -3103.2773
-<<<<<<< HEAD
-=======
 	v=-325.4487 190.8935
 	v=-491.5552 10.6123
 	v=-492.2693 -378.0802
@@ -325,7 +315,6 @@
 	v=528.6805 -1648.1353
 	v=498.0440 -1815.4852
 	v=572.7140 -1700.8462
->>>>>>> 52a80c30
 }
 edges{
 	e{
@@ -424,11 +413,7 @@
 	}
 	e{
 		s=1 13
-<<<<<<< HEAD
-		v=52 221
-=======
 		v=52 220
->>>>>>> 52a80c30
 		smoothing_length=3.0000
 	}
 	e{
@@ -476,29 +461,17 @@
 		smoothing_length=3.0000
 	}
 	e{
-<<<<<<< HEAD
-		s=27 2
-=======
 		s=4 2
->>>>>>> 52a80c30
 		v=25 37
 		smoothing_length=3.0000
 	}
 	e{
-<<<<<<< HEAD
-		s=27 2
-=======
 		s=4 2
->>>>>>> 52a80c30
 		v=26 36
 		smoothing_length=3.0000
 	}
 	e{
-<<<<<<< HEAD
-		s=27 2
-=======
 		s=4 2
->>>>>>> 52a80c30
 		v=27 35
 		smoothing_length=3.0000
 	}
@@ -544,29 +517,17 @@
 		smoothing_length=3.0000
 	}
 	e{
-<<<<<<< HEAD
-		s=27 2
-=======
 		s=4 2
->>>>>>> 52a80c30
 		v=35 28
 		smoothing_length=3.0000
 	}
 	e{
-<<<<<<< HEAD
-		s=27 2
-=======
 		s=4 2
->>>>>>> 52a80c30
 		v=36 27
 		smoothing_length=3.0000
 	}
 	e{
-<<<<<<< HEAD
-		s=27 2
-=======
 		s=4 2
->>>>>>> 52a80c30
 		v=37 26
 		smoothing_length=3.0000
 	}
@@ -695,19 +656,11 @@
 	}
 	e{
 		s=27 3
-<<<<<<< HEAD
-		v=68 61
-	}
-	e{
-		s=27 3
-		v=61 62
-=======
 		v=67 61
 	}
 	e{
 		s=27 3
 		v=61 305
->>>>>>> 52a80c30
 	}
 	e{
 		s=4 3
@@ -723,11 +676,7 @@
 	}
 	e{
 		s=27 3
-<<<<<<< HEAD
-		v=67 68
-=======
 		v=66 67
->>>>>>> 52a80c30
 	}
 	e{
 		s=4 2
@@ -735,13 +684,8 @@
 		smoothing_length=3.0000
 	}
 	e{
-<<<<<<< HEAD
-		s=27 4
-		v=62 25
-=======
 		s=4 3
 		v=166 304
->>>>>>> 52a80c30
 	}
 	e{
 		s=4 3
@@ -782,15 +726,6 @@
 		smoothing_length=20.0000
 	}
 	e{
-<<<<<<< HEAD
-		s=4 17
-		v=75 76
-		smoothing_length=20.0000
-	}
-	e{
-		s=7 5
-		v=92 77
-=======
 		s=7 5
 		v=91 76
 		smoothing_color=0 0 0 150
@@ -798,7 +733,6 @@
 	e{
 		s=7 5
 		v=76 77
->>>>>>> 52a80c30
 		smoothing_color=0 0 0 150
 	}
 	e{
@@ -872,15 +806,6 @@
 		smoothing_color=0 0 0 150
 	}
 	e{
-<<<<<<< HEAD
-		s=7 5
-		v=91 92
-		smoothing_color=0 0 0 150
-	}
-	e{
-		s=16 7
-		v=112 93
-=======
 		s=16 7
 		v=111 92
 		smoothing_length=20.0000
@@ -889,7 +814,6 @@
 	e{
 		s=16 7
 		v=92 93
->>>>>>> 52a80c30
 		smoothing_length=20.0000
 		smoothing_color=255 255 255 200
 	}
@@ -906,13 +830,8 @@
 		smoothing_color=255 255 255 200
 	}
 	e{
-<<<<<<< HEAD
-		s=16 7
-		v=95 96
-=======
 		s=7 8
 		v=96 95
->>>>>>> 52a80c30
 		smoothing_length=20.0000
 		smoothing_color=255 255 255 200
 	}
@@ -990,32 +909,19 @@
 	}
 	e{
 		s=16 7
-<<<<<<< HEAD
-		v=108 109
-=======
 		v=110 111
->>>>>>> 52a80c30
 		smoothing_length=20.0000
 		smoothing_color=255 255 255 200
 	}
 	e{
-<<<<<<< HEAD
-		s=16 7
-		v=111 112
-=======
 		s=16 6
 		v=112 116
->>>>>>> 52a80c30
 		smoothing_length=20.0000
 		smoothing_color=215 215 215
 	}
 	e{
 		s=16 6
-<<<<<<< HEAD
-		v=113 117
-=======
 		v=113 119
->>>>>>> 52a80c30
 		smoothing_length=20.0000
 		smoothing_color=215 215 215
 	}
@@ -1033,67 +939,37 @@
 	}
 	e{
 		s=16 6
-<<<<<<< HEAD
-		v=116 122
+		v=116 114
 		smoothing_length=20.0000
 		smoothing_color=215 215 215
 	}
 	e{
 		s=16 6
-		v=117 115
-=======
-		v=116 114
->>>>>>> 52a80c30
+		v=117 112
 		smoothing_length=20.0000
 		smoothing_color=215 215 215
 	}
 	e{
 		s=16 6
-<<<<<<< HEAD
-		v=118 113
-=======
-		v=117 112
->>>>>>> 52a80c30
+		v=118 122
 		smoothing_length=20.0000
 		smoothing_color=215 215 215
 	}
 	e{
 		s=16 6
-<<<<<<< HEAD
-		v=119 123
-=======
-		v=118 122
->>>>>>> 52a80c30
+		v=119 118
 		smoothing_length=20.0000
 		smoothing_color=215 215 215
 	}
 	e{
 		s=16 6
-<<<<<<< HEAD
-		v=120 119
-=======
-		v=119 118
->>>>>>> 52a80c30
+		v=120 115
 		smoothing_length=20.0000
 		smoothing_color=215 215 215
 	}
 	e{
 		s=16 6
-<<<<<<< HEAD
-		v=121 116
-=======
-		v=120 115
->>>>>>> 52a80c30
-		smoothing_length=20.0000
-		smoothing_color=215 215 215
-	}
-	e{
-		s=16 6
-<<<<<<< HEAD
-		v=122 114
-=======
 		v=121 113
->>>>>>> 52a80c30
 		smoothing_length=20.0000
 		smoothing_color=215 215 215
 	}
@@ -1106,31 +982,19 @@
 	}
 	e{
 		s=16 6
-<<<<<<< HEAD
-		v=123 111
-=======
 		v=122 110
->>>>>>> 52a80c30
 		smoothing_length=20.0000
 		smoothing_color=215 215 215
 	}
 	e{
 		s=16 6
-<<<<<<< HEAD
-		v=124 118
-=======
 		v=123 117
->>>>>>> 52a80c30
 		smoothing_length=20.0000
 		smoothing_color=215 215 215
 	}
 	e{
 		s=16 6
-<<<<<<< HEAD
-		v=109 124
-=======
 		v=108 123
->>>>>>> 52a80c30
 		smoothing_length=20.0000
 		smoothing_color=215 215 215
 	}
@@ -1142,142 +1006,84 @@
 	}
 	e{
 		s=16 8
-<<<<<<< HEAD
-		v=96 126
-=======
 		v=95 125
->>>>>>> 52a80c30
 		smoothing_length=20.0000
 		smoothing_color=215 215 215
 	}
 	e{
 		s=16 8
-<<<<<<< HEAD
-		v=125 136
-=======
 		v=124 135
->>>>>>> 52a80c30
 		smoothing_length=20.0000
 		smoothing_color=215 215 215
 	}
 	e{
 		s=16 8
-<<<<<<< HEAD
-		v=126 135
-=======
 		v=125 134
->>>>>>> 52a80c30
 		smoothing_length=20.0000
 		smoothing_color=215 215 215
 	}
 	e{
 		s=16 8
-<<<<<<< HEAD
-		v=127 131
-=======
 		v=126 130
->>>>>>> 52a80c30
 		smoothing_length=20.0000
 		smoothing_color=215 215 215
 	}
 	e{
 		s=16 8
-<<<<<<< HEAD
-		v=128 98
-=======
 		v=127 97
->>>>>>> 52a80c30
 		smoothing_length=20.0000
 		smoothing_color=215 215 215
 	}
 	e{
 		s=16 8
-<<<<<<< HEAD
-		v=129 134
-=======
 		v=128 133
->>>>>>> 52a80c30
 		smoothing_length=20.0000
 		smoothing_color=215 215 215
 	}
 	e{
 		s=16 8
-<<<<<<< HEAD
-		v=130 129
-=======
 		v=129 128
->>>>>>> 52a80c30
 		smoothing_length=20.0000
 		smoothing_color=215 215 215
 	}
 	e{
 		s=16 8
-<<<<<<< HEAD
-		v=131 133
-=======
 		v=130 132
->>>>>>> 52a80c30
 		smoothing_length=20.0000
 		smoothing_color=215 215 215
 	}
 	e{
 		s=16 8
-<<<<<<< HEAD
-		v=132 130
-=======
 		v=131 129
->>>>>>> 52a80c30
 		smoothing_length=20.0000
 		smoothing_color=215 215 215
 	}
 	e{
 		s=16 8
-<<<<<<< HEAD
-		v=133 125
-=======
 		v=132 124
->>>>>>> 52a80c30
 		smoothing_length=20.0000
 		smoothing_color=215 215 215
 	}
 	e{
 		s=16 8
-<<<<<<< HEAD
-		v=134 128
-=======
 		v=133 127
->>>>>>> 52a80c30
 		smoothing_length=20.0000
 		smoothing_color=215 215 215
 	}
 	e{
 		s=16 8
-<<<<<<< HEAD
-		v=135 127
-=======
 		v=134 126
->>>>>>> 52a80c30
 		smoothing_length=20.0000
 		smoothing_color=215 215 215
 	}
 	e{
 		s=16 8
-<<<<<<< HEAD
-		v=136 132
-=======
 		v=135 131
->>>>>>> 52a80c30
 		smoothing_length=20.0000
 		smoothing_color=215 215 215
 	}
 	e{
 		s=21 16
-<<<<<<< HEAD
-		v=166 137
-	}
-	e{
-		s=21 16
-=======
 		v=165 136
 	}
 	e{
@@ -1286,7 +1092,6 @@
 	}
 	e{
 		s=17 16
->>>>>>> 52a80c30
 		v=137 138
 		smoothing_length=20.0000
 	}
@@ -1316,13 +1121,8 @@
 		smoothing_length=20.0000
 	}
 	e{
-<<<<<<< HEAD
-		s=17 16
-		v=143 144
-=======
 		s=16 17
 		v=144 143
->>>>>>> 52a80c30
 		smoothing_length=20.0000
 	}
 	e{
@@ -1361,26 +1161,6 @@
 		smoothing_length=20.0000
 	}
 	e{
-<<<<<<< HEAD
-		s=16 17
-		v=152 151
-		smoothing_length=20.0000
-	}
-	e{
-		s=11 17
-		v=244 241
-		smoothing_length=5.0000
-	}
-	e{
-		s=11 19
-		v=154 153
-		smoothing_length=10.0000
-	}
-	e{
-		s=11 19
-		v=232 154
-		smoothing_length=10.0000
-=======
 		s=11 17
 		v=243 240
 		smoothing_length=5.0000
@@ -1399,7 +1179,6 @@
 		s=16 21
 		v=156 155
 		smoothing_length=20.0000
->>>>>>> 52a80c30
 	}
 	e{
 		s=16 21
@@ -1432,14 +1211,8 @@
 		smoothing_length=20.0000
 	}
 	e{
-<<<<<<< HEAD
-		s=16 21
-		v=163 162
-		smoothing_length=20.0000
-=======
 		s=21 16
 		v=162 163
->>>>>>> 52a80c30
 	}
 	e{
 		s=21 16
@@ -1450,42 +1223,6 @@
 		v=164 165
 	}
 	e{
-<<<<<<< HEAD
-		s=21 16
-		v=165 166
-	}
-	e{
-		s=27 4
-		v=28 167
-	}
-	e{
-		s=22 4
-		v=167 168
-	}
-	e{
-		s=4 15
-		v=189 168
-		smoothing_length=10.0000
-	}
-	e{
-		s=4 10
-		v=180 183
-		smoothing_length=10.0000
-	}
-	e{
-		s=4 10
-		v=169 182
-		smoothing_length=10.0000
-	}
-	e{
-		s=10 4
-		v=171 170
-		smoothing_length=10.0000
-	}
-	e{
-		s=10 14
-		v=184 171
-=======
 		s=22 4
 		v=166 167
 	}
@@ -1522,193 +1259,132 @@
 	e{
 		s=4 10
 		v=172 184
->>>>>>> 52a80c30
 		smoothing_length=10.0000
 	}
 	e{
 		s=4 10
-<<<<<<< HEAD
-		v=172 173
-=======
 		v=173 174
->>>>>>> 52a80c30
 		smoothing_length=10.0000
 	}
 	e{
 		s=4 10
-<<<<<<< HEAD
-		v=173 185
-=======
 		v=174 185
->>>>>>> 52a80c30
 		smoothing_length=10.0000
 	}
 	e{
 		s=4 10
-<<<<<<< HEAD
-		v=174 175
-=======
 		v=175 176
->>>>>>> 52a80c30
 		smoothing_length=10.0000
 	}
 	e{
 		s=4 10
-<<<<<<< HEAD
-		v=175 186
-=======
 		v=176 187
->>>>>>> 52a80c30
 		smoothing_length=10.0000
 	}
 	e{
 		s=4 10
-<<<<<<< HEAD
-		v=176 177
-=======
 		v=177 178
->>>>>>> 52a80c30
 		smoothing_length=10.0000
 	}
 	e{
 		s=4 10
-<<<<<<< HEAD
-		v=177 188
-=======
 		v=178 186
->>>>>>> 52a80c30
 		smoothing_length=10.0000
 	}
 	e{
 		s=4 10
-<<<<<<< HEAD
-		v=178 179
-=======
 		v=180 179
->>>>>>> 52a80c30
 		smoothing_length=10.0000
 	}
 	e{
 		s=4 10
-<<<<<<< HEAD
-		v=179 187
-=======
 		v=181 169
->>>>>>> 52a80c30
 		smoothing_length=10.0000
 	}
 	e{
 		s=4 10
-<<<<<<< HEAD
-		v=181 180
-		smoothing_length=10.0000
-	}
-	e{
-		s=4 10
-		v=182 170
-=======
 		v=182 168
 		smoothing_length=10.0000
 	}
 	e{
 		s=13 10
 		v=183 171
->>>>>>> 52a80c30
 		smoothing_length=10.0000
 	}
 	e{
 		s=4 10
-<<<<<<< HEAD
-		v=183 169
-		smoothing_length=10.0000
-	}
-	e{
-		s=13 10
-		v=184 172
-=======
 		v=184 173
 		smoothing_length=10.0000
 	}
 	e{
 		s=4 10
 		v=185 175
->>>>>>> 52a80c30
 		smoothing_length=10.0000
 	}
 	e{
 		s=4 10
-<<<<<<< HEAD
-		v=185 174
-=======
 		v=186 180
->>>>>>> 52a80c30
 		smoothing_length=10.0000
 	}
 	e{
 		s=4 10
-<<<<<<< HEAD
-		v=186 176
-		smoothing_length=10.0000
-	}
-	e{
-		s=4 10
-		v=187 181
-		smoothing_length=10.0000
-	}
-	e{
-		s=4 10
-		v=188 178
+		v=187 177
 		smoothing_length=10.0000
 	}
 	e{
 		s=4 17
-		v=76 246
-		smoothing_length=20.0000
+		v=75 245
+		smoothing_length=20.0000
+	}
+	e{
+		s=27 21
+		v=190 189
 	}
 	e{
 		s=27 21
 		v=191 190
 	}
 	e{
-		s=27 21
-		v=192 191
-	}
-	e{
 		s=15 17
-		v=246 228
+		v=245 227
 		smoothing_length=10.0000
 	}
 	e{
 		s=27 17
-		v=193 198
+		v=192 197
 	}
 	e{
 		s=27 17
-		v=194 193
+		v=193 192
 	}
 	e{
 		s=27 3
-		v=195 67
+		v=194 66
 	}
 	e{
 		s=3 17
-		v=196 70
+		v=195 69
 	}
 	e{
 		s=27 3
-		v=196 195
+		v=195 194
 	}
 	e{
 		s=27 17
-		v=197 194
+		v=196 193
 	}
 	e{
 		s=27 17
-		v=198 196
+		v=197 195
 	}
 	e{
 		s=16 21
-		v=156 201
+		v=155 200
+		smoothing_length=20.0000
+	}
+	e{
+		s=9 16
+		v=198 199
 		smoothing_length=20.0000
 	}
 	e{
@@ -1717,33 +1393,33 @@
 		smoothing_length=20.0000
 	}
 	e{
-		s=9 16
-		v=200 201
-		smoothing_length=20.0000
-	}
-	e{
 		s=9 11
-		v=155 231
+		v=154 230
 		smoothing_length=20.0000
 	}
 	e{
 		s=11 9
-		v=155 232
+		v=154 231
 		smoothing_length=20.0000
 	}
 	e{
 		s=9 21
-		v=203 238
+		v=202 313
 		smoothing_length=20.0000
 	}
 	e{
 		s=9 21
-		v=201 203
+		v=200 202
 		smoothing_length=20.0000
 	}
 	e{
 		s=5 12
-		v=220 204
+		v=219 203
+		smoothing_color=0 0 0 150
+	}
+	e{
+		s=5 12
+		v=203 204
 		smoothing_color=0 0 0 150
 	}
 	e{
@@ -1810,809 +1486,6 @@
 		s=5 12
 		v=216 217
 		smoothing_color=0 0 0 150
-	}
-	e{
-		s=5 12
-		v=217 218
-		smoothing_color=0 0 0 150
-	}
-	e{
-		s=5 12
-		v=218 219
-		smoothing_color=0 0 0 150
-	}
-	e{
-		s=5 12
-		v=219 220
-		smoothing_color=0 0 0 150
-	}
-	e{
-		s=13 14
-		v=52 184
-	}
-	e{
-		s=4 14
-		v=171 222
-		smoothing_length=20.0000
-	}
-	e{
-		s=4 13
-		v=221 172
-	}
-	e{
-		s=1 4
-		v=221 16
-		smoothing_length=3.0000
-	}
-	e{
-		s=4 14
-		v=222 17
-		smoothing_length=20.0000
-	}
-	e{
-		s=22 15
-		v=168 223
-		smoothing_length=10.0000
-	}
-	e{
-		s=22 15
-		v=223 224
-		smoothing_length=10.0000
-	}
-	e{
-		s=22 15
-		v=224 268
-		smoothing_length=10.0000
-	}
-	e{
-		s=18 15
-		v=225 226
-		smoothing_length=10.0000
-	}
-	e{
-		s=15 17
-		v=240 245
-		smoothing_length=5.0000
-	}
-	e{
-		s=15 17
-		v=227 243
-		smoothing_length=10.0000
-	}
-	e{
-		s=15 17
-		v=228 234
-		smoothing_length=10.0000
-	}
-	e{
-		s=15 4
-		v=189 246
-		smoothing_length=10.0000
-	}
-	e{
-		s=11 16
-		v=152 229
-		smoothing_length=10.0000
-	}
-	e{
-		s=11 16
-		v=229 230
-		smoothing_length=10.0000
-	}
-	e{
-		s=11 16
-		v=230 233
-		smoothing_length=10.0000
-	}
-	e{
-		s=11 18
-		v=153 244
-		smoothing_length=10.0000
-	}
-	e{
-		s=9 11
-		v=231 233
-		smoothing_length=20.0000
-	}
-	e{
-		s=9 19
-		v=202 232
-		smoothing_length=20.0000
-	}
-	e{
-		s=9 16
-		v=233 199
-		smoothing_length=20.0000
-	}
-	e{
-		s=15 17
-		v=234 227
-		smoothing_length=10.0000
-	}
-	e{
-		s=11 17
-		v=235 152
-		smoothing_length=10.0000
-	}
-	e{
-		s=18 19
-		v=153 236
-		smoothing_length=20.0000
-	}
-	e{
-		s=22 18
-		v=237 250
-		smoothing_length=20.0000
-	}
-	e{
-		s=18 19
-		v=236 247
-		smoothing_length=20.0000
-	}
-	e{
-		s=20 21
-		v=238 252
-	}
-	e{
-		s=11 17
-		v=241 242
-		smoothing_length=5.0000
-	}
-	e{
-		s=11 17
-		v=242 235
-		smoothing_length=10.0000
-	}
-	e{
-		s=17 15
-		v=240 243
-		smoothing_length=5.0000
-	}
-	e{
-		s=15 18
-		v=245 226
-		smoothing_length=10.0000
-	}
-	e{
-		s=17 18
-		v=244 245
-		smoothing_length=9.4000
-	}
-	e{
-		s=9 19
-		v=247 202
-		smoothing_length=20.0000
-	}
-	e{
-		s=18 9
-		v=247 250
-		smoothing_length=20.0000
-	}
-	e{
-		s=20 30
-		v=248 249
-	}
-	e{
-		s=20 9
-		v=249 238
-		smoothing_length=20.0000
-	}
-	e{
-		s=9 30
-		v=249 239
-	}
-	e{
-		s=22 9
-		v=250 260
-		smoothing_length=20.0000
-	}
-	e{
-		s=27 20
-		v=248 252
-	}
-	e{
-		s=27 21
-		v=252 253
-	}
-	e{
-		s=27 21
-		v=253 192
-	}
-	e{
-		s=27 22
-		v=254 291
-	}
-	e{
-		s=27 22
-		v=261 254
-	}
-	e{
-		s=22 9
-		v=255 251
-		smoothing_length=20.0000
-	}
-	e{
-		s=24 9
-		v=260 255
-		shadow_length=5.0000
-		smoothing_length=20.0000
-	}
-	e{
-		s=24 22
-		v=255 263
-	}
-	e{
-		s=26 22
-		v=256 257
-	}
-	e{
-		s=22 25
-		v=258 257
-		shadow_length=5.0000
-		smoothing_length=2.0000
-	}
-	e{
-		s=22 25
-		v=267 258
-		shadow_length=5.0000
-		smoothing_length=2.0000
-	}
-	e{
-		s=26 22
-		v=262 259
-	}
-	e{
-		s=23 22
-		v=259 264
-	}
-	e{
-		s=23 22
-		v=263 256
-	}
-	e{
-		s=24 22
-		v=264 260
-	}
-	e{
-		s=-1 31
-		v=265 266
-		smoothing_length=20.0000
-	}
-	e{
-		s=-1 31
-		v=266 280
-		smoothing_length=20.0000
-	}
-	e{
-		s=22 25
-		v=262 267
-		shadow_length=5.0000
-		smoothing_length=2.0000
-	}
-	e{
-		s=24 23
-		v=263 264
-	}
-	e{
-		s=26 23
-		v=259 256
-	}
-	e{
-		s=26 25
-		v=257 262
-		smoothing_length=2.0000
-	}
-	e{
-		s=27 21
-		v=190 296
-	}
-	e{
-		s=22 15
-		v=268 225
-		smoothing_length=10.0000
-	}
-	e{
-		s=27 31
-		v=269 271
-		smoothing_length=20.0000
-	}
-	e{
-		s=27 31
-		v=270 294
-		smoothing_length=20.0000
-	}
-	e{
-		s=-1 31
-		v=271 265
-		smoothing_length=20.0000
-	}
-	e{
-		s=27 -1
-		v=271 272
-	}
-	e{
-		s=27 -1
-		v=272 273
-	}
-	e{
-		s=27 -1
-		v=273 281
-	}
-	e{
-		s=27 -1
-		v=274 275
-	}
-	e{
-		s=27 -1
-		v=275 276
-	}
-	e{
-		s=27 -1
-		v=276 277
-	}
-	e{
-		s=27 -1
-		v=277 278
-	}
-	e{
-		s=27 -1
-		v=278 279
-	}
-	e{
-		s=27 -1
-		v=279 290
-	}
-	e{
-		s=27 -1
-		v=281 274
-	}
-	e{
-		s=22 18
-		v=225 237
-	}
-	e{
-		s=27 22
-		v=282 261
-	}
-	e{
-		s=27 22
-		v=167 282
-	}
-	e{
-		s=9 30
-		v=239 283
-	}
-	e{
-		s=9 29
-		v=283 284
-		smoothing_length=20.0000
-	}
-	e{
-		s=9 29
-		v=284 251
-		smoothing_length=20.0000
-	}
-	e{
-		s=27 29
-		v=291 288
-		smoothing_length=20.0000
-	}
-	e{
-		s=29 31
-		v=287 286
-		smoothing_length=20.0000
-	}
-	e{
-		s=29 31
-		v=285 287
-		smoothing_length=20.0000
-	}
-	e{
-		s=29 31
-		v=286 288
-		smoothing_length=20.0000
-	}
-	e{
-		s=27 31
-		v=288 292
-		smoothing_length=20.0000
-	}
-	e{
-		s=29 30
-		v=283 289
-	}
-	e{
-		s=27 -1
-		v=290 298
-	}
-	e{
-		s=29 22
-		v=291 251
-	}
-	e{
-		s=27 31
-		v=292 269
-		smoothing_length=20.0000
-	}
-	e{
-		s=29 27
-		v=289 285
-	}
-	e{
-		s=27 30
-		v=293 248
-	}
-	e{
-		s=27 30
-		v=289 293
-	}
-	e{
-		s=27 31
-		v=294 285
-		smoothing_length=20.0000
-	}
-	e{
-		s=17 21
-		v=295 138
-		smoothing_length=20.0000
-	}
-	e{
-		s=17 21
-		v=296 295
-		smoothing_length=20.0000
-	}
-	e{
-		s=27 17
-		v=296 197
-	}
-	e{
-		s=27 31
-		v=297 270
-		smoothing_length=20.0000
-	}
-	e{
-		s=-1 28
-		v=280 301
-		smoothing_length=20.0000
-	}
-	e{
-		s=27 28
-		v=298 297
-		smoothing_length=20.0000
-	}
-	e{
-		s=-1 28
-		v=299 302
-		smoothing_length=20.0000
-	}
-	e{
-		s=-1 28
-		v=300 303
-		smoothing_length=20.0000
-	}
-	e{
-		s=-1 28
-		v=301 299
-		smoothing_length=20.0000
-	}
-	e{
-		s=-1 28
-		v=302 304
-		smoothing_length=20.0000
-	}
-	e{
-		s=-1 28
-		v=303 298
-		smoothing_length=20.0000
-	}
-	e{
-		s=-1 28
-		v=304 300
-		smoothing_length=20.0000
-	}
-	e{
-		s=28 31
-		v=280 297
-		shadow_length=5.0000
-		smoothing_length=20.0000
-=======
-		v=187 177
-		smoothing_length=10.0000
-	}
-	e{
-		s=4 17
-		v=75 245
-		smoothing_length=20.0000
-	}
-	e{
-		s=27 21
-		v=190 189
-	}
-	e{
-		s=27 21
-		v=191 190
-	}
-	e{
-		s=15 17
-		v=245 227
-		smoothing_length=10.0000
-	}
-	e{
-		s=27 17
-		v=192 197
-	}
-	e{
-		s=27 17
-		v=193 192
-	}
-	e{
-		s=27 3
-		v=194 66
-	}
-	e{
-		s=3 17
-		v=195 69
-	}
-	e{
-		s=27 3
-		v=195 194
-	}
-	e{
-		s=27 17
-		v=196 193
-	}
-	e{
-		s=27 17
-		v=197 195
-	}
-	e{
-		s=16 21
-		v=155 200
-		smoothing_length=20.0000
-	}
-	e{
-		s=9 16
-		v=198 199
-		smoothing_length=20.0000
-	}
-	e{
-		s=9 16
-		v=199 200
-		smoothing_length=20.0000
-	}
-	e{
-		s=9 11
-		v=154 230
-		smoothing_length=20.0000
-	}
-	e{
-		s=11 9
-		v=154 231
-		smoothing_length=20.0000
-	}
-	e{
-		s=9 21
-		v=202 313
-		smoothing_length=20.0000
-	}
-	e{
-		s=9 21
-		v=200 202
-		smoothing_length=20.0000
-	}
-	e{
-		s=5 12
-		v=219 203
-		smoothing_color=0 0 0 150
->>>>>>> 52a80c30
-	}
-	e{
-		s=5 12
-		v=203 204
-		smoothing_color=0 0 0 150
-	}
-<<<<<<< HEAD
-	s{
-		type=Blocking
-		z=500.0000
-		texture=Wood_bark.jpg
-=======
-	e{
-		s=5 12
-		v=204 205
-		smoothing_color=0 0 0 150
->>>>>>> 52a80c30
-	}
-	e{
-		s=5 12
-		v=205 206
-		smoothing_color=0 0 0 150
-	}
-	e{
-		s=5 12
-		v=206 207
-		smoothing_color=0 0 0 150
-	}
-	e{
-		s=5 12
-		v=207 208
-		smoothing_color=0 0 0 150
-	}
-<<<<<<< HEAD
-	s{
-		z=303.0000
-		fade=true
-		texture=Wood_stump.jpg
-		texture_scale=0.6000 0.6000
-		texture_trans=-341.9570 -0.5178
-=======
-	e{
-		s=5 12
-		v=208 209
-		smoothing_color=0 0 0 150
->>>>>>> 52a80c30
-	}
-	e{
-		s=5 12
-		v=209 210
-		smoothing_color=0 0 0 150
-	}
-	e{
-		s=5 12
-		v=210 211
-		smoothing_color=0 0 0 150
-	}
-	e{
-		s=5 12
-		v=211 212
-		smoothing_color=0 0 0 150
-	}
-<<<<<<< HEAD
-	s{
-		z=900.0000
-		texture=Wood_bark.jpg
-		texture_rotate=2.2279
-	}
-	s{
-		z=500.0000
-		texture=Stone.jpg
-	}
-	s{
-		z=800.0000
-		texture=Stone.jpg
-	}
-	s{
-		z=303.0000
-		texture=Wood_stump.jpg
-		texture_scale=0.6000 0.6000
-		texture_trans=-341.9570 -0.5178
-	}
-	s{
-		z=350.0000
-		texture=Snow.jpg
-	}
-	s{
-		z=400.0000
-		texture=Snow.jpg
-	}
-	s{
-		z=800.0000
-		texture=Stone.jpg
-	}
-	s{
-		z=300.0000
-		texture=Snow.jpg
-	}
-	s{
-		z=0.0000
-		hazards=water
-		hazards_floor=true
-		texture=Dirt_soft.jpg
-		texture_tint=208 191 170
-	}
-	s{
-		z=400.0000
-		hazards=water
-		hazards_floor=true
-		texture=Dirt_soft.jpg
-		texture_tint=209 192 171
-	}
-	s{
-		z=600.0000
-		texture=Snow.jpg
-	}
-	s{
-		z=400.0000
-		hazards=water
-		hazards_floor=true
-		texture=Dirt_soft.jpg
-		texture_tint=209 192 171
-	}
-	s{
-		z=600.0000
-		texture=Snow.jpg
-	}
-	s{
-		z=650.0000
-		texture=Snow.jpg
-	}
-	s{
-		z=800.0000
-		texture=Wood_bark.jpg
-		texture_rotate=0.4313
-	}
-	s{
-		z=850.0000
-		texture=Wood_bark.jpg
-		texture_rotate=0.4313
-	}
-	s{
-		z=700.0000
-		texture=Wood_bark.jpg
-		texture_rotate=0.4313
-	}
-	s{
-		z=750.0000
-		texture=Wood_bark.jpg
-		texture_rotate=0.4313
-	}
-	s{
-		z=1500.0000
-		texture=Stone.jpg
-		texture_tint=169 169 169
-	}
-	s{
-		type=Blocking
-		z=1500.0000
-		texture=Wood_bark.jpg
-		texture_rotate=3.2751
-	}
-	s{
-		z=1800.0000
-		texture=Wood_bark.jpg
-		texture_rotate=3.5832
-	}
-	s{
-		z=650.0000
-		texture=Snow.jpg
-	}
-	s{
-		type=Blocking
-		z=1600.0000
-		texture=Wood_bark.jpg
-		texture_rotate=2.2279
-	}
-}
-mobs{
-	Leader{
-		type=Olimar
-		p=176.1661 -271.2212
-=======
-	e{
-		s=5 12
-		v=212 213
-		smoothing_color=0 0 0 150
-	}
-	e{
-		s=5 12
-		v=213 214
-		smoothing_color=0 0 0 150
-	}
-	e{
-		s=5 12
-		v=214 215
-		smoothing_color=0 0 0 150
-	}
-	e{
-		s=5 12
-		v=215 216
-		smoothing_color=0 0 0 150
-	}
-	e{
-		s=5 12
-		v=216 217
-		smoothing_color=0 0 0 150
->>>>>>> 52a80c30
 	}
 	e{
 		s=5 12
@@ -3448,32 +2321,6 @@
 		angle=-2.4989
 		vars=bloom_time=120.0000;red=true;respawn_time=240.0000
 	}
-	Custom{
-		type=Waterfall Foam Generator
-		p=235.5021 -940.1174
-	}
-	Custom{
-		type=Waterfall Foam Generator
-		p=282.8826 -967.6087
-	}
-	Custom{
-		type=Waterfall Foam Generator
-		p=336.8999 -995.6088
-	}
-	Custom{
-		type=Waterfall Foam Generator
-		p=385.7891 -1024.9304
-	}
-	Custom{
-		type=5 Pellet Posy
-		p=520.0000 440.0000
-		angle=-2.4989
-		vars=bloom_time=120.0000;red=true;respawn_time=240.0000
-	}
-	Custom{
-		type=Clog
-		p=1188.5662 -187.1555
-	}
 }
 path_stops
 tree_shadows