vertexes{
	v=224.0000 0.0000
	v=209.3849 73.4752
	v=167.7645 131.8076
	v=105.4752 173.4281
	v=32.0000 188.0432
	v=-41.4752 173.4281
	v=-103.7645 135.7645
	v=-145.3849 73.4752
	v=-160.0000 -0.0000
	v=-145.3849 -73.4752
	v=-103.7645 -135.7645
	v=-41.4752 -177.3849
	v=32.0000 -192.0000
	v=105.4753 -177.3849
	v=167.7645 -135.7645
	v=209.3849 -73.4752
	v=122.2402 -196.7421
	v=182.8792 -153.7408
	v=230.1909 -86.1680
	v=249.1232 -4.0599
	v=235.1867 73.5706
	v=188.4895 143.5323
	v=105.0173 -184.8318
	v=112.8353 -196.1775
	v=-54.6870 189.5047
	v=-119.6326 146.6459
	v=-169.5906 74.8642
	v=-185.2120 -0.3325
	v=-168.2760 -81.0448
	v=-160.6738 -84.8237
	v=-149.1737 -81.5520
	v=-40.0260 180.8241
	v=-46.1672 188.2921
	v=167.8107 139.8804
	v=177.6531 146.9097
	v=-181.2446 -42.4936
	v=-180.0931 41.9640
	v=-148.9120 112.0821
	v=-88.2552 170.3660
	v=-155.4654 -38.4688
	v=-155.5869 34.8513
	v=-127.6795 105.3250
	v=-78.3307 155.5455
	v=214.2610 112.4161
	v=194.9874 101.9644
	v=244.7148 35.3802
	v=218.9761 36.2054
	v=242.7327 -46.9722
	v=218.5039 -40.6253
	v=212.7784 -118.3251
	v=190.2390 -107.5607
	v=141.2431 -156.4235
	v=153.9242 -178.1951
	v=-12.3060 181.6351
	v=72.3748 182.1750
	v=138.3257 156.0936
	v=-129.9446 -104.3439
	v=-74.6627 -159.5227
	v=-4.9357 -187.7299
	v=71.7151 -187.5681
	v=198.3886 -137.6506
	v=-192.0000 416.0000
	v=-160.0000 384.0000
	v=-96.0000 384.0000
	v=-32.0000 512.0000
<<<<<<< HEAD
	v=96.0000 544.0000
=======
	v=81.9617 551.7991
>>>>>>> b0d06425
	v=128.0000 576.0000
	v=64.0000 672.0000
	v=-128.0000 608.0000
	v=318.8445 563.5497
	v=544.8796 391.9417
	v=550.8799 223.6324
	v=600.9364 -36.8317
	v=608.0000 -288.0000
	v=512.0000 -448.0000
<<<<<<< HEAD
	v=384.0000 -480.0000
	v=288.0000 -608.0000
=======
	v=386.5828 -507.5496
	v=288.0000 -607.1390
>>>>>>> b0d06425
	v=1306.5095 -1082.5095
	v=1296.7661 -1033.5261
	v=1269.0192 -992.0000
	v=1227.4932 -964.2530
	v=1178.5095 -954.5096
	v=1129.5261 -964.2530
	v=1088.0000 -992.0000
	v=1060.2529 -1033.5261
	v=1050.5095 -1082.5095
	v=1060.2529 -1131.4932
	v=1088.0000 -1173.0193
	v=1129.5261 -1200.7661
	v=1178.5095 -1210.5095
	v=1227.4932 -1200.7661
	v=1269.0193 -1173.0192
	v=1296.7661 -1131.4932
	v=1338.5095 -1082.5095
	v=1330.6787 -1033.0669
	v=1307.9524 -988.4639
	v=1274.5095 -954.5096
	v=1229.9065 -931.7833
	v=1180.4639 -923.9523
	v=1131.0212 -931.7833
	v=1086.4182 -954.5096
	v=1051.0212 -989.9067
	v=1028.2949 -1034.5098
	v=1020.4639 -1083.9523
	v=1028.2949 -1133.3950
	v=1051.0212 -1177.9980
	v=1086.4185 -1213.3950
	v=1131.0212 -1236.1213
	v=1180.4639 -1243.9524
	v=1229.9067 -1236.1213
	v=1274.0260 -1213.1533
	v=1318.5903 -1157.6969
	v=1330.6787 -1131.9523
	v=1312.5564 -1255.3403
	v=1347.8562 -1248.5254
	v=1343.0044 -1312.9072
	v=1373.8313 -1350.0081
	v=1328.5818 -1283.3708
	v=1297.9443 -1240.6896
	v=1326.6919 -1200.9480
	v=1340.0781 -1228.5813
	v=1358.5696 -1333.6528
	v=1353.6802 -1280.4131
	v=1320.1675 -1177.0112
	v=1270.5658 -1236.3539
	v=1305.0420 -782.4234
	v=1275.3101 -927.1588
	v=1271.6228 -879.4811
	v=1191.0505 -904.9721
	v=1219.0815 -865.0794
	v=1236.3123 -837.7292
	v=1273.9495 -849.5010
	v=1257.3657 -816.3603
	v=1281.3806 -825.2787
	v=1206.8081 -885.4078
	v=1273.9955 -905.0517
	v=1279.1289 -797.6323
	v=1760.0000 -1088.0000
	v=1748.9324 -975.6280
	v=1716.1547 -867.5743
	v=1662.9265 -767.9915
	v=1591.2935 -680.7065
	v=1504.0084 -609.0735
	v=1404.4257 -555.8454
	v=1296.3719 -523.0677
	v=1184.0000 -512.0000
	v=1071.6279 -523.0677
	v=963.5743 -555.8454
	v=863.9915 -609.0735
	v=776.7065 -680.7065
	v=705.0735 -767.9916
	v=651.8453 -867.5744
<<<<<<< HEAD
	v=619.0677 -975.6280
	v=608.0000 -1088.0000
	v=619.0677 -1200.3721
	v=651.8454 -1308.4257
	v=705.0735 -1408.0085
	v=776.7065 -1495.2936
=======
	v=638.0999 -936.3740
	v=364.7381 -1175.6620
	v=430.0966 -1298.8723
	v=667.8395 -1279.3494
>>>>>>> b0d06425
	v=863.9916 -1566.9266
	v=963.5745 -1620.1547
	v=1071.6279 -1652.9324
	v=1184.0000 -1664.0000
	v=1296.3721 -1652.9323
	v=1404.4258 -1620.1545
	v=1504.0085 -1566.9264
	v=1591.2937 -1495.2933
	v=1662.9265 -1408.0085
	v=1716.1547 -1308.4257
	v=1748.9324 -1200.3719
<<<<<<< HEAD
	v=-334.0370 -335.0486
	v=96.0000 -640.0000
	v=233.9644 -255.8103
	v=208.7224 -231.4519
	v=191.5463 -221.1237
	v=146.8640 -221.7479
	v=124.8915 -231.5319
	v=96.8557 -258.7974
	v=94.5493 -276.9427
	v=105.1326 -318.5677
	v=123.3593 -335.7534
	v=165.2879 -346.0319
	v=190.4918 -343.4781
	v=236.5531 -295.3332
	v=224.5579 -318.3273
	v=222.6546 -241.7867
	v=240.2131 -273.7755
	v=171.1823 -218.5778
	v=108.8693 -243.4837
	v=96.9666 -300.1282
	v=209.9347 -333.3919
	v=142.7694 -343.5298
	v=224.0000 -640.0000
	v=1726.2170 -1537.8467
	v=1873.0281 -1229.1672
	v=2156.6118 -1232.9316
	v=2231.8994 -1569.2166
	v=1841.6582 -1776.2578
	v=1568.0000 512.0000
	v=1760.0000 64.0000
	v=466.7343 645.8384
	v=703.0339 375.4145
	v=1601.3842 -371.7160
	v=992.0000 512.0000
=======
	v=-329.6651 -234.2400
	v=91.9193 -641.6323
	v=236.7067 -272.8732
	v=211.4647 -248.5148
	v=194.2886 -238.1866
	v=149.6063 -238.8108
	v=127.6338 -248.5948
	v=99.5980 -275.8603
	v=97.2916 -294.0056
	v=107.8749 -335.6306
	v=126.1016 -352.8163
	v=168.0302 -363.0948
	v=193.2341 -360.5410
	v=239.2954 -312.3961
	v=227.3002 -335.3902
	v=225.3969 -258.8496
	v=242.9554 -290.8384
	v=173.9246 -235.6407
	v=111.6116 -260.5466
	v=99.7089 -317.1911
	v=212.6770 -350.4548
	v=145.5117 -360.5927
	v=224.0000 -640.0000
	v=1984.4933 -945.8187
	v=1954.6921 -1297.7844
	v=1841.6582 -1776.2578
	v=1419.2354 -0.9051
	v=1641.5352 -189.8530
	v=466.7343 645.8384
	v=703.0339 375.4145
	v=1753.4943 -539.3964
	v=1011.5049 99.1432
	v=839.6693 -1170.6010
	v=997.2455 -1396.4745
	v=788.8338 -1508.4191
	v=435.9167 -1430.1011
	v=564.4285 -1616.3038
	v=1178.3947 -1193.9158
	v=1218.8538 -1186.3527
	v=1253.8485 -1164.6848
	v=1278.6530 -1131.8385
	v=1289.9169 -1092.2499
	v=1286.1191 -1051.2655
	v=1267.7726 -1014.4207
	v=1237.3551 -986.6915
	v=1198.9746 -971.8228
	v=1157.8147 -971.8228
	v=1119.4342 -986.6915
	v=1089.0167 -1014.4207
	v=1070.6702 -1051.2655
	v=1066.8724 -1092.2498
	v=1078.1364 -1131.8385
	v=1102.9407 -1164.6847
	v=1137.9355 -1186.3527
	v=136.4453 -188.4268
	v=187.8739 -202.5289
	v=-22.3994 -672.9034
	v=-81.4848 -849.3156
	v=-15.6468 -972.5508
	v=99.8521 -989.4882
	v=272.9776 -773.0969
	v=271.8276 -686.3235
	v=743.6755 -1004.3040
	v=802.8474 -1143.4673
	v=748.6226 -1227.2529
	v=582.4130 -1348.3605
	v=776.6260 -1210.8756
	v=272.9154 -748.6021
	v=581.5540 -924.4311
	v=160.9669 -1515.8458
	v=-157.2999 -1400.5662
	v=288.6263 -1821.0166
	v=-198.1599 -2118.9600
	v=237.1593 -880.0143
	v=459.6160 -992.9046
	v=532.6487 -954.5516
	v=258.2664 -833.2145
	v=395.9160 -1051.2693
	v=190.0054 -939.5472
	v=251.4037 -652.4237
	v=184.6506 -1585.5873
	v=246.2435 -2351.7664
	v=26.5537 -2026.6722
	v=-118.0070 -1810.5205
	v=-429.8314 -1893.4099
	v=560.2482 -2296.6252
	v=1179.0431 -2066.1113
	v=-688.5494 -1589.1171
	v=-318.6842 -1863.4476
	v=-453.0202 -1688.7423
	v=-499.4400 -1594.5566
	v=-566.3359 -1347.6689
	v=-326.2092 -1638.9648
	v=-156.3730 -1829.5647
	v=-779.7848 -1065.8694
	v=-400.6296 -1536.0542
	v=-366.7141 -1770.0358
	v=-246.5989 -1707.7515
	v=-1434.3688 -2550.0542
	v=-1296.9109 -2770.6597
	v=-534.6672 -1236.4080
	v=-47.1338 -913.6136
	v=-722.9923 -2089.6360
	v=-633.3831 -2278.5669
	v=-1010.3169 -2264.0056
	v=-1258.3009 -1185.0022
	v=-719.5901 549.0963
	v=664.5430 950.1803
	v=2013.2860 564.8252
	v=2272.8110 -752.4607
	v=2146.9810 -1916.3905
	v=1380.5508 -2357.8237
	v=313.9116 -2599.1638
	v=-863.3978 -2463.3420
	v=-217.1345 926.0952
	v=-620.2179 -525.3120
	v=-313.1757 -2213.2944
	v=-338.1040 -2062.7822
	v=-433.1627 -2251.4297
	v=-484.1614 -2035.0159
	v=-462.4677 -2203.6057
	v=-507.5954 -1919.7119
	v=-358.0356 -2272.8257
	v=-356.6393 -2587.4180
	v=-484.1381 -1872.8928
	v=-627.4402 -2008.0172
	v=-132.5273 -2407.1262
	v=-548.1484 -2267.0144
	v=1786.6865 -899.5651
	v=1932.1864 -881.8561
	v=-731.7644 -2357.5984
	v=-670.2047 -2517.9570
	v=-753.2173 -2767.9773
	v=-546.0191 -2849.4185
	v=-796.3915 -2592.8689
	v=-639.1134 -2929.0120
	v=-641.7313 -2706.9399
	v=-521.1591 -3103.2773
>>>>>>> b0d06425
}
edges{
	e{
		s=0 1
		v=0 48
		smoothing_length=3.0000
	}
	e{
		s=0 1
		v=1 46
		smoothing_length=3.0000
	}
	e{
		s=0 1
		v=2 44
		smoothing_length=3.0000
	}
	e{
		s=4 0
		v=2 55
		smoothing_length=3.0000
	}
	e{
		s=4 0
		v=3 54
		shadow_length=5.0000
		shadow_color=0 0 0 150
		smoothing_length=3.0000
	}
	e{
		s=4 0
		v=4 53
		shadow_length=5.0000
		shadow_color=0 0 0 150
		smoothing_length=3.0000
	}
	e{
		s=0 2
		v=6 42
		smoothing_length=3.0000
	}
	e{
		s=0 2
		v=7 41
		smoothing_length=3.0000
	}
	e{
		s=0 2
		v=8 40
		smoothing_length=3.0000
	}
	e{
		s=0 2
		v=9 39
		smoothing_length=3.0000
	}
	e{
		s=0 4
		v=56 9
		shadow_length=2.0000
	}
	e{
		s=0 4
		v=57 10
		shadow_length=5.0000
		shadow_color=0 0 0 160
	}
	e{
		s=0 4
		v=58 11
		shadow_length=5.0000
		shadow_color=0 0 0 160
	}
	e{
		s=0 4
		v=59 12
		shadow_length=5.0000
		shadow_color=0 0 0 160
	}
	e{
		s=0 1
		v=14 51
		smoothing_length=3.0000
	}
	e{
		s=0 1
		v=15 50
		smoothing_length=3.0000
	}
	e{
		s=1 4
		v=22 13
		shadow_length=5.0000
		shadow_color=0 0 0 150
		smoothing_length=3.0000
	}
	e{
<<<<<<< HEAD
		s=1 4
		v=52 16
=======
		s=1 13
		v=52 221
>>>>>>> b0d06425
		smoothing_length=3.0000
	}
	e{
		s=4 1
		v=17 60
		smoothing_length=3.0000
	}
	e{
		s=4 1
		v=18 47
		smoothing_length=3.0000
	}
	e{
		s=4 1
		v=19 45
		smoothing_length=3.0000
	}
	e{
		s=4 1
		v=20 43
		smoothing_length=3.0000
	}
	e{
		s=1 4
		v=23 22
		shadow_length=5.0000
		shadow_color=0 0 0 150
		smoothing_length=3.0000
	}
	e{
		s=1 4
		v=16 23
		shadow_length=5.0000
		shadow_color=0 0 0 150
		smoothing_length=3.0000
	}
	e{
		s=4 1
		v=21 34
		smoothing_length=3.0000
	}
	e{
		s=4 2
		v=5 31
		smoothing_length=3.0000
	}
	e{
<<<<<<< HEAD
		s=-1 2
=======
		s=27 2
>>>>>>> b0d06425
		v=25 37
		smoothing_length=3.0000
	}
	e{
		s=27 2
		v=26 36
		smoothing_length=3.0000
	}
	e{
		s=27 2
		v=27 35
		smoothing_length=3.0000
	}
	e{
		s=2 4
		v=29 28
		shadow_length=5.0000
		shadow_color=0 0 0 150
		smoothing_length=3.0000
	}
	e{
		s=2 4
		v=30 29
		shadow_length=5.0000
		shadow_color=0 0 0 150
		smoothing_length=3.0000
	}
	e{
		s=2 4
		v=9 30
		shadow_length=5.0000
		shadow_color=0 0 0 150
		smoothing_length=3.0000
	}
	e{
		s=4 2
		v=31 32
		smoothing_length=3.0000
	}
	e{
		s=4 2
		v=32 24
		smoothing_length=3.0000
	}
	e{
		s=4 1
		v=33 2
		smoothing_length=3.0000
	}
	e{
		s=4 1
		v=34 33
		smoothing_length=3.0000
	}
	e{
		s=27 2
		v=35 28
		smoothing_length=3.0000
	}
	e{
		s=27 2
		v=36 27
		smoothing_length=3.0000
	}
	e{
<<<<<<< HEAD
		s=-1 2
=======
		s=27 2
>>>>>>> b0d06425
		v=37 26
		smoothing_length=3.0000
	}
	e{
		s=4 2
		v=38 25
		smoothing_length=3.0000
	}
	e{
		s=0 2
		v=39 8
		smoothing_length=3.0000
	}
	e{
		s=0 2
		v=40 7
		smoothing_length=3.0000
	}
	e{
		s=0 2
		v=41 6
		smoothing_length=3.0000
	}
	e{
		s=0 2
		v=42 5
		smoothing_length=3.0000
	}
	e{
		s=4 1
		v=43 21
		smoothing_length=3.0000
	}
	e{
		s=0 1
		v=44 1
		smoothing_length=3.0000
	}
	e{
		s=4 1
		v=45 20
		smoothing_length=3.0000
	}
	e{
		s=0 1
		v=46 0
		smoothing_length=3.0000
	}
	e{
		s=4 1
		v=47 19
		smoothing_length=3.0000
	}
	e{
		s=0 1
		v=48 15
		smoothing_length=3.0000
	}
	e{
		s=4 1
		v=49 18
		smoothing_length=3.0000
	}
	e{
		s=0 1
		v=50 14
		smoothing_length=3.0000
	}
	e{
		s=0 1
		v=51 13
		smoothing_length=3.0000
	}
	e{
<<<<<<< HEAD
		s=4 1
		v=52 17
=======
		s=1 14
		v=17 52
>>>>>>> b0d06425
		smoothing_length=3.0000
	}
	e{
		s=4 0
		v=53 5
		smoothing_length=3.0000
	}
	e{
		s=4 0
		v=54 4
		shadow_length=5.0000
		shadow_color=0 0 0 150
		smoothing_length=3.0000
	}
	e{
		s=4 0
		v=55 3
		shadow_length=5.0000
		shadow_color=0 0 0 150
		smoothing_length=3.0000
	}
	e{
		s=0 4
		v=10 56
		shadow_length=5.0000
		shadow_color=0 0 0 160
	}
	e{
		s=0 4
		v=11 57
		shadow_length=5.0000
		shadow_color=0 0 0 160
	}
	e{
		s=0 4
		v=12 58
		shadow_length=5.0000
		shadow_color=0 0 0 160
	}
	e{
		s=0 4
		v=13 59
		shadow_length=2.0000
		shadow_color=0 0 0 150
	}
	e{
		s=4 1
		v=60 49
		smoothing_length=3.0000
	}
	e{
<<<<<<< HEAD
		s=-1 3
		v=68 61
	}
	e{
		s=-1 3
=======
		s=27 3
		v=68 61
	}
	e{
		s=27 3
>>>>>>> b0d06425
		v=61 62
	}
	e{
		s=4 3
		v=63 64
	}
	e{
		s=4 3
		v=64 65
	}
	e{
		s=4 3
		v=65 66
	}
	e{
<<<<<<< HEAD
		s=-1 3
=======
		s=27 3
>>>>>>> b0d06425
		v=67 68
	}
	e{
		s=4 2
		v=24 38
		smoothing_length=3.0000
	}
	e{
<<<<<<< HEAD
		s=4 -1
		v=25 62
	}
	e{
		s=4 3
		v=62 63
	}
	e{
		s=4 3
		v=66 69
	}
	e{
		s=4 3
		v=69 70
	}
	e{
		s=4 9
		v=70 71
	}
	e{
		s=4 9
		v=71 72
	}
	e{
		s=4 9
		v=72 73
	}
	e{
		s=4 9
=======
		s=27 4
		v=62 25
	}
	e{
		s=4 3
		v=62 63
	}
	e{
		s=4 3
		v=66 69
	}
	e{
		s=4 3
		v=69 70
	}
	e{
		s=4 17
		v=70 71
		smoothing_length=20.0000
	}
	e{
		s=4 17
		v=71 72
		smoothing_length=20.0000
	}
	e{
		s=4 17
		v=72 73
		smoothing_length=20.0000
	}
	e{
		s=4 17
>>>>>>> b0d06425
		v=73 74
		smoothing_length=20.0000
	}
	e{
<<<<<<< HEAD
		s=4 9
=======
		s=4 17
>>>>>>> b0d06425
		v=74 75
		smoothing_length=20.0000
	}
	e{
<<<<<<< HEAD
		s=4 9
=======
		s=4 17
>>>>>>> b0d06425
		v=75 76
		smoothing_length=20.0000
	}
	e{
		s=7 5
		v=92 77
<<<<<<< HEAD
		smoothing_length=5.0000
=======
>>>>>>> b0d06425
		smoothing_color=0 0 0 150
	}
	e{
		s=7 5
		v=77 78
<<<<<<< HEAD
		smoothing_length=5.0000
=======
>>>>>>> b0d06425
		smoothing_color=0 0 0 150
	}
	e{
		s=7 5
		v=78 79
<<<<<<< HEAD
		smoothing_length=5.0000
=======
>>>>>>> b0d06425
		smoothing_color=0 0 0 150
	}
	e{
		s=7 5
		v=79 80
<<<<<<< HEAD
		smoothing_length=5.0000
=======
>>>>>>> b0d06425
		smoothing_color=0 0 0 150
	}
	e{
		s=7 5
		v=80 81
<<<<<<< HEAD
		smoothing_length=5.0000
=======
>>>>>>> b0d06425
		smoothing_color=0 0 0 150
	}
	e{
		s=7 5
		v=81 82
<<<<<<< HEAD
		smoothing_length=5.0000
=======
>>>>>>> b0d06425
		smoothing_color=0 0 0 150
	}
	e{
		s=7 5
		v=82 83
<<<<<<< HEAD
		smoothing_length=5.0000
=======
>>>>>>> b0d06425
		smoothing_color=0 0 0 150
	}
	e{
		s=7 5
		v=83 84
<<<<<<< HEAD
		smoothing_length=5.0000
=======
>>>>>>> b0d06425
		smoothing_color=0 0 0 150
	}
	e{
		s=7 5
		v=84 85
<<<<<<< HEAD
		smoothing_length=5.0000
=======
>>>>>>> b0d06425
		smoothing_color=0 0 0 150
	}
	e{
		s=7 5
		v=85 86
<<<<<<< HEAD
		smoothing_length=5.0000
=======
>>>>>>> b0d06425
		smoothing_color=0 0 0 150
	}
	e{
		s=7 5
		v=86 87
<<<<<<< HEAD
		smoothing_length=5.0000
=======
>>>>>>> b0d06425
		smoothing_color=0 0 0 150
	}
	e{
		s=7 5
		v=87 88
<<<<<<< HEAD
		smoothing_length=5.0000
=======
>>>>>>> b0d06425
		smoothing_color=0 0 0 150
	}
	e{
		s=7 5
		v=88 89
<<<<<<< HEAD
		smoothing_length=5.0000
=======
>>>>>>> b0d06425
		smoothing_color=0 0 0 150
	}
	e{
		s=7 5
		v=89 90
<<<<<<< HEAD
		smoothing_length=5.0000
=======
>>>>>>> b0d06425
		smoothing_color=0 0 0 150
	}
	e{
		s=7 5
		v=90 91
<<<<<<< HEAD
		smoothing_length=5.0000
=======
>>>>>>> b0d06425
		smoothing_color=0 0 0 150
	}
	e{
		s=7 5
		v=91 92
<<<<<<< HEAD
		smoothing_length=5.0000
		smoothing_color=0 0 0 150
	}
	e{
		s=10 7
=======
		smoothing_color=0 0 0 150
	}
	e{
		s=16 7
>>>>>>> b0d06425
		v=112 93
		smoothing_length=20.0000
		smoothing_color=255 255 255 200
	}
	e{
<<<<<<< HEAD
		s=10 7
		v=93 94
		smoothing_length=20.0000
		smoothing_color=255 255 255 200
	}
	e{
		s=10 7
		v=94 95
		smoothing_length=20.0000
		smoothing_color=255 255 255 200
	}
	e{
		s=10 7
		v=95 96
		smoothing_length=20.0000
		smoothing_color=255 255 255 200
	}
	e{
		s=7 8
		v=97 96
		smoothing_length=20.0000
		smoothing_color=255 255 255 200
	}
	e{
		s=7 8
		v=98 97
		smoothing_length=20.0000
		smoothing_color=255 255 255 200
	}
	e{
		s=10 7
		v=98 99
		smoothing_length=20.0000
		smoothing_color=255 255 255 200
	}
	e{
		s=10 7
		v=99 100
		smoothing_length=20.0000
		smoothing_color=255 255 255 200
	}
	e{
		s=10 7
		v=100 101
		smoothing_length=20.0000
		smoothing_color=255 255 255 200
	}
	e{
		s=10 7
		v=101 102
		smoothing_length=20.0000
		smoothing_color=255 255 255 200
	}
	e{
		s=10 7
		v=102 103
		smoothing_length=20.0000
		smoothing_color=255 255 255 200
	}
	e{
		s=10 7
		v=103 104
		smoothing_length=20.0000
		smoothing_color=255 255 255 200
	}
	e{
		s=10 7
		v=104 105
		smoothing_length=20.0000
		smoothing_color=255 255 255 200
	}
	e{
		s=10 7
		v=105 106
		smoothing_length=20.0000
		smoothing_color=255 255 255 200
	}
	e{
		s=10 7
		v=106 107
		smoothing_length=20.0000
		smoothing_color=255 255 255 200
	}
	e{
		s=10 7
		v=107 108
		smoothing_length=20.0000
		smoothing_color=255 255 255 200
	}
	e{
		s=10 7
		v=108 109
		smoothing_length=20.0000
		smoothing_color=255 255 255 200
	}
	e{
		s=10 7
		v=111 112
		smoothing_length=20.0000
		smoothing_color=255 255 255 200
	}
	e{
		s=10 6
		v=113 117
		smoothing_length=20.0000
		smoothing_color=215 215 215
	}
	e{
		s=10 6
		v=114 120
		smoothing_length=20.0000
		smoothing_color=215 215 215
	}
	e{
		s=10 6
		v=115 121
		smoothing_length=20.0000
		smoothing_color=215 215 215
	}
	e{
		s=10 6
		v=116 122
		smoothing_length=20.0000
		smoothing_color=215 215 215
	}
	e{
		s=10 6
		v=117 115
		smoothing_length=20.0000
		smoothing_color=215 215 215
	}
	e{
		s=10 6
		v=118 113
		smoothing_length=20.0000
		smoothing_color=215 215 215
	}
	e{
		s=10 6
		v=119 123
		smoothing_length=20.0000
		smoothing_color=215 215 215
	}
	e{
		s=10 6
		v=120 119
		smoothing_length=20.0000
		smoothing_color=215 215 215
	}
	e{
		s=10 6
		v=121 116
		smoothing_length=20.0000
		smoothing_color=215 215 215
	}
	e{
		s=10 6
		v=122 114
		smoothing_length=20.0000
		smoothing_color=215 215 215
	}
	e{
		s=6 7
		v=110 111
		shadow_color=0 0 0 100
		smoothing_length=20.0000
		smoothing_color=255 255 255 200
	}
	e{
		s=10 6
		v=123 111
		smoothing_length=20.0000
		smoothing_color=215 215 215
	}
	e{
		s=10 6
		v=124 118
		smoothing_length=20.0000
		smoothing_color=215 215 215
	}
	e{
		s=10 6
		v=109 124
		smoothing_length=20.0000
		smoothing_color=215 215 215
	}
	e{
		s=6 7
		v=109 110
		smoothing_length=20.0000
		smoothing_color=255 255 255 200
	}
	e{
		s=10 8
		v=96 126
		smoothing_length=20.0000
		smoothing_color=215 215 215
	}
	e{
		s=10 8
		v=125 136
		smoothing_length=20.0000
		smoothing_color=215 215 215
	}
	e{
		s=10 8
		v=126 135
		smoothing_length=20.0000
		smoothing_color=215 215 215
	}
	e{
		s=10 8
		v=127 131
		smoothing_length=20.0000
		smoothing_color=215 215 215
	}
	e{
		s=10 8
		v=128 98
		smoothing_length=20.0000
		smoothing_color=215 215 215
	}
	e{
		s=10 8
		v=129 134
		smoothing_length=20.0000
		smoothing_color=215 215 215
	}
	e{
		s=10 8
		v=130 129
		smoothing_length=20.0000
		smoothing_color=215 215 215
	}
	e{
		s=10 8
		v=131 133
		smoothing_length=20.0000
		smoothing_color=215 215 215
	}
	e{
		s=10 8
		v=132 130
		smoothing_length=20.0000
		smoothing_color=215 215 215
	}
	e{
		s=10 8
		v=133 125
		smoothing_length=20.0000
		smoothing_color=215 215 215
	}
	e{
		s=10 8
		v=134 128
		smoothing_length=20.0000
		smoothing_color=215 215 215
	}
	e{
		s=10 8
		v=135 127
		smoothing_length=20.0000
		smoothing_color=215 215 215
	}
	e{
		s=10 8
		v=136 132
		smoothing_length=20.0000
		smoothing_color=215 215 215
	}
	e{
		s=-1 10
		v=168 137
	}
	e{
		s=-1 10
		v=137 138
	}
	e{
		s=-1 10
		v=138 139
	}
	e{
		s=-1 10
		v=139 140
	}
	e{
		s=-1 10
		v=140 141
	}
	e{
		s=-1 10
		v=141 142
	}
	e{
		s=-1 10
		v=142 143
	}
	e{
		s=-1 10
		v=143 144
	}
	e{
		s=9 10
		v=144 145
	}
	e{
		s=9 10
		v=145 146
	}
	e{
		s=9 10
		v=146 147
	}
	e{
		s=9 10
		v=147 148
	}
	e{
		s=9 10
		v=148 149
	}
	e{
		s=9 10
		v=149 150
	}
	e{
		s=9 10
		v=150 151
	}
	e{
		s=9 10
		v=151 152
	}
	e{
		s=-1 10
		v=152 153
	}
	e{
		s=-1 10
		v=153 154
	}
	e{
		s=-1 10
		v=154 155
	}
	e{
		s=-1 10
		v=155 156
	}
	e{
		s=-1 10
		v=156 157
	}
	e{
		s=-1 10
		v=157 158
	}
	e{
		s=-1 10
		v=158 159
	}
	e{
		s=-1 10
		v=159 160
	}
	e{
		s=-1 10
		v=160 161
	}
	e{
		s=-1 10
		v=161 162
	}
	e{
		s=-1 10
		v=162 163
	}
	e{
		s=-1 10
		v=163 164
	}
	e{
		s=-1 10
		v=164 165
	}
	e{
		s=-1 10
		v=165 166
	}
	e{
		s=-1 10
		v=166 167
	}
	e{
		s=-1 10
		v=167 168
	}
	e{
		s=-1 4
		v=28 169
	}
	e{
		s=-1 4
		v=169 170
	}
	e{
		s=-1 4
		v=170 191
	}
	e{
		s=4 11
		v=182 185
	}
	e{
		s=4 11
		v=171 184
	}
	e{
		s=4 11
		v=172 173
	}
	e{
		s=4 11
		v=173 186
	}
	e{
		s=4 11
		v=174 175
	}
	e{
		s=4 11
		v=175 187
	}
	e{
		s=4 11
		v=176 177
	}
	e{
		s=4 11
		v=177 188
	}
	e{
		s=4 11
		v=178 179
	}
	e{
		s=4 11
		v=179 190
	}
	e{
		s=4 11
		v=180 181
	}
	e{
		s=4 11
		v=181 189
	}
	e{
		s=4 11
		v=183 182
	}
	e{
		s=4 11
		v=184 172
	}
	e{
		s=4 11
		v=185 171
	}
	e{
		s=4 11
		v=186 174
	}
	e{
		s=4 11
		v=187 176
	}
	e{
		s=4 11
		v=188 178
	}
	e{
		s=4 11
		v=189 183
	}
	e{
		s=4 11
		v=190 180
	}
	e{
		s=9 4
		v=191 76
	}
	e{
		s=12 -1
		v=196 192
	}
	e{
		s=12 -1
		v=192 193
	}
	e{
		s=12 -1
		v=193 194
	}
	e{
		s=12 -1
		v=194 195
	}
	e{
		s=12 -1
		v=195 196
	}
	e{
		s=-1 9
		v=191 152
	}
	e{
		s=-1 9
		v=197 202
	}
	e{
		s=-1 9
		v=144 201
	}
	e{
		s=-1 9
		v=198 197
	}
	e{
		s=-1 3
		v=199 67
	}
	e{
		s=9 3
		v=70 200
	}
	e{
		s=-1 3
		v=200 199
	}
	e{
		s=-1 9
		v=201 198
	}
	e{
		s=-1 9
		v=202 200
	}
}
sectors{
	s{
		z=301.0000
		brightness=180
		texture=Wood_stump.jpg
		texture_trans=279.4194 -251.5845
=======
		s=16 7
		v=93 94
		smoothing_length=20.0000
		smoothing_color=255 255 255 200
	}
	e{
		s=16 7
		v=94 95
		smoothing_length=20.0000
		smoothing_color=255 255 255 200
	}
	e{
		s=16 7
		v=95 96
		smoothing_length=20.0000
		smoothing_color=255 255 255 200
	}
	e{
		s=7 8
		v=97 96
		smoothing_length=20.0000
		smoothing_color=255 255 255 200
	}
	e{
		s=7 8
		v=98 97
		smoothing_length=20.0000
		smoothing_color=255 255 255 200
	}
	e{
		s=16 7
		v=98 99
		smoothing_length=20.0000
		smoothing_color=255 255 255 200
	}
	e{
		s=16 7
		v=99 100
		smoothing_length=20.0000
		smoothing_color=255 255 255 200
	}
	e{
		s=16 7
		v=100 101
		smoothing_length=20.0000
		smoothing_color=255 255 255 200
	}
	e{
		s=16 7
		v=101 102
		smoothing_length=20.0000
		smoothing_color=255 255 255 200
	}
	e{
		s=16 7
		v=102 103
		smoothing_length=20.0000
		smoothing_color=255 255 255 200
	}
	e{
		s=16 7
		v=103 104
		smoothing_length=20.0000
		smoothing_color=255 255 255 200
	}
	e{
		s=16 7
		v=104 105
		smoothing_length=20.0000
		smoothing_color=255 255 255 200
	}
	e{
		s=16 7
		v=105 106
		smoothing_length=20.0000
		smoothing_color=255 255 255 200
	}
	e{
		s=16 7
		v=106 107
		smoothing_length=20.0000
		smoothing_color=255 255 255 200
	}
	e{
		s=16 7
		v=107 108
		smoothing_length=20.0000
		smoothing_color=255 255 255 200
	}
	e{
		s=16 7
		v=108 109
		smoothing_length=20.0000
		smoothing_color=255 255 255 200
	}
	e{
		s=16 7
		v=111 112
		smoothing_length=20.0000
		smoothing_color=255 255 255 200
	}
	e{
		s=16 6
		v=113 117
		smoothing_length=20.0000
		smoothing_color=215 215 215
	}
	e{
		s=16 6
		v=114 120
		smoothing_length=20.0000
		smoothing_color=215 215 215
	}
	e{
		s=16 6
		v=115 121
		smoothing_length=20.0000
		smoothing_color=215 215 215
	}
	e{
		s=16 6
		v=116 122
		smoothing_length=20.0000
		smoothing_color=215 215 215
	}
	e{
		s=16 6
		v=117 115
		smoothing_length=20.0000
		smoothing_color=215 215 215
	}
	e{
		s=16 6
		v=118 113
		smoothing_length=20.0000
		smoothing_color=215 215 215
	}
	e{
		s=16 6
		v=119 123
		smoothing_length=20.0000
		smoothing_color=215 215 215
	}
	e{
		s=16 6
		v=120 119
		smoothing_length=20.0000
		smoothing_color=215 215 215
	}
	e{
		s=16 6
		v=121 116
		smoothing_length=20.0000
		smoothing_color=215 215 215
	}
	e{
		s=16 6
		v=122 114
		smoothing_length=20.0000
		smoothing_color=215 215 215
	}
	e{
		s=6 7
		v=110 111
		shadow_color=0 0 0 100
		smoothing_length=20.0000
		smoothing_color=255 255 255 200
	}
	e{
		s=16 6
		v=123 111
		smoothing_length=20.0000
		smoothing_color=215 215 215
	}
	e{
		s=16 6
		v=124 118
		smoothing_length=20.0000
		smoothing_color=215 215 215
	}
	e{
		s=16 6
		v=109 124
		smoothing_length=20.0000
		smoothing_color=215 215 215
	}
	e{
		s=6 7
		v=109 110
		smoothing_length=20.0000
		smoothing_color=255 255 255 200
	}
	e{
		s=16 8
		v=96 126
		smoothing_length=20.0000
		smoothing_color=215 215 215
	}
	e{
		s=16 8
		v=125 136
		smoothing_length=20.0000
		smoothing_color=215 215 215
	}
	e{
		s=16 8
		v=126 135
		smoothing_length=20.0000
		smoothing_color=215 215 215
	}
	e{
		s=16 8
		v=127 131
		smoothing_length=20.0000
		smoothing_color=215 215 215
>>>>>>> b0d06425
	}
	e{
		s=16 8
		v=128 98
		smoothing_length=20.0000
		smoothing_color=215 215 215
	}
	e{
		s=16 8
		v=129 134
		smoothing_length=20.0000
		smoothing_color=215 215 215
	}
<<<<<<< HEAD
	s{
		z=400.0000
		texture=Snow.jpg
	}
	s{
		z=300.0000
		texture=Snow.jpg
	}
	s{
		z=303.0000
		texture=Wood_stump.jpg
		texture_scale=0.6000 0.6000
		texture_trans=-341.9570 -0.5178
	}
	s{
		z=301.0000
		texture=Wood_bark.jpg
		texture_trans=48.2863 108.0181
		texture_tint=196 196 196
	}
	s{
		z=302.0000
		texture=Wood_bark.jpg
	}
	s{
		z=301.0000
		texture=Wood_bark.jpg
		texture_trans=-103.0134 101.8038
	}
	s{
		z=0.0000
		hazards=water
		hazards_floor=true
		texture=Dirt_soft.jpg
		texture_tint=79 71 61
	}
	s{
		z=300.0000
		texture=Snow.jpg
	}
	s{
		z=400.0000
		texture=Stone.jpg
	}
	s{
		z=0.0000
		texture=Snow.jpg
	}
}
mobs{
	Leader{
		type=Olimar
		p=176.1661 -271.2212
	}
	Onion{
		type=Red Onion
		p=32.0000 0.0000
=======
	e{
		s=16 8
		v=130 129
		smoothing_length=20.0000
		smoothing_color=215 215 215
	}
	e{
		s=16 8
		v=131 133
		smoothing_length=20.0000
		smoothing_color=215 215 215
	}
	e{
		s=16 8
		v=132 130
		smoothing_length=20.0000
		smoothing_color=215 215 215
	}
	e{
		s=16 8
		v=133 125
		smoothing_length=20.0000
		smoothing_color=215 215 215
	}
	e{
		s=16 8
		v=134 128
		smoothing_length=20.0000
		smoothing_color=215 215 215
	}
	e{
		s=16 8
		v=135 127
		smoothing_length=20.0000
		smoothing_color=215 215 215
	}
	e{
		s=16 8
		v=136 132
		smoothing_length=20.0000
		smoothing_color=215 215 215
	}
	e{
		s=21 16
		v=166 137
	}
	e{
		s=21 16
		v=137 138
	}
	e{
		s=17 16
		v=138 139
		smoothing_length=20.0000
	}
	e{
		s=17 16
		v=139 140
		smoothing_length=20.0000
	}
	e{
		s=17 16
		v=140 141
		smoothing_length=20.0000
>>>>>>> b0d06425
	}
	e{
		s=17 16
		v=141 142
		smoothing_length=20.0000
	}
<<<<<<< HEAD
	Pile{
		type=Spicy Burgeoning Spiderwort
		p=1982.0769 -1464.4385
		angle=4.4659
	}
=======
	e{
		s=17 16
		v=142 143
		smoothing_length=20.0000
	}
	e{
		s=17 16
		v=143 144
		smoothing_length=20.0000
	}
	e{
		s=16 17
		v=145 144
		smoothing_length=20.0000
	}
	e{
		s=16 17
		v=146 145
		smoothing_length=20.0000
	}
	e{
		s=16 17
		v=147 146
		smoothing_length=20.0000
	}
	e{
		s=16 17
		v=148 147
		smoothing_length=20.0000
	}
	e{
		s=16 17
		v=149 148
		smoothing_length=20.0000
	}
	e{
		s=16 17
		v=150 149
		smoothing_length=20.0000
	}
	e{
		s=16 17
		v=151 150
		smoothing_length=20.0000
	}
	e{
		s=16 17
		v=152 151
		smoothing_length=20.0000
	}
	e{
		s=11 17
		v=244 241
		smoothing_length=5.0000
	}
	e{
		s=11 19
		v=154 153
		smoothing_length=10.0000
	}
	e{
		s=11 19
		v=232 154
		smoothing_length=10.0000
	}
	e{
		s=16 21
		v=157 156
		smoothing_length=20.0000
	}
	e{
		s=16 21
		v=158 157
		smoothing_length=20.0000
	}
	e{
		s=16 21
		v=159 158
		smoothing_length=20.0000
	}
	e{
		s=16 21
		v=160 159
		smoothing_length=20.0000
	}
	e{
		s=16 21
		v=161 160
		smoothing_length=20.0000
	}
	e{
		s=16 21
		v=162 161
		smoothing_length=20.0000
	}
	e{
		s=16 21
		v=163 162
		smoothing_length=20.0000
	}
	e{
		s=21 16
		v=163 164
	}
	e{
		s=21 16
		v=164 165
	}
	e{
		s=21 16
		v=165 166
	}
	e{
		s=27 4
		v=28 167
	}
	e{
		s=22 4
		v=167 168
	}
	e{
		s=4 15
		v=189 168
		smoothing_length=10.0000
	}
	e{
		s=4 10
		v=180 183
		smoothing_length=10.0000
	}
	e{
		s=4 10
		v=169 182
		smoothing_length=10.0000
	}
	e{
		s=10 4
		v=171 170
		smoothing_length=10.0000
	}
	e{
		s=10 14
		v=184 171
		smoothing_length=10.0000
	}
	e{
		s=4 10
		v=172 173
		smoothing_length=10.0000
	}
	e{
		s=4 10
		v=173 185
		smoothing_length=10.0000
	}
	e{
		s=4 10
		v=174 175
		smoothing_length=10.0000
	}
	e{
		s=4 10
		v=175 186
		smoothing_length=10.0000
	}
	e{
		s=4 10
		v=176 177
		smoothing_length=10.0000
	}
	e{
		s=4 10
		v=177 188
		smoothing_length=10.0000
	}
	e{
		s=4 10
		v=178 179
		smoothing_length=10.0000
	}
	e{
		s=4 10
		v=179 187
		smoothing_length=10.0000
	}
	e{
		s=4 10
		v=181 180
		smoothing_length=10.0000
	}
	e{
		s=4 10
		v=182 170
		smoothing_length=10.0000
	}
	e{
		s=4 10
		v=183 169
		smoothing_length=10.0000
	}
	e{
		s=13 10
		v=184 172
		smoothing_length=10.0000
	}
	e{
		s=4 10
		v=185 174
		smoothing_length=10.0000
	}
	e{
		s=4 10
		v=186 176
		smoothing_length=10.0000
	}
	e{
		s=4 10
		v=187 181
		smoothing_length=10.0000
	}
	e{
		s=4 10
		v=188 178
		smoothing_length=10.0000
	}
	e{
		s=4 17
		v=76 246
		smoothing_length=20.0000
	}
	e{
		s=27 21
		v=191 190
	}
	e{
		s=27 21
		v=192 191
	}
	e{
		s=15 17
		v=246 228
		smoothing_length=10.0000
	}
	e{
		s=27 17
		v=193 198
	}
	e{
		s=27 17
		v=194 193
	}
	e{
		s=27 3
		v=195 67
	}
	e{
		s=3 17
		v=196 70
	}
	e{
		s=27 3
		v=196 195
	}
	e{
		s=27 17
		v=197 194
	}
	e{
		s=27 17
		v=198 196
	}
	e{
		s=16 21
		v=156 201
		smoothing_length=20.0000
	}
	e{
		s=9 16
		v=199 200
		smoothing_length=20.0000
	}
	e{
		s=9 16
		v=200 201
		smoothing_length=20.0000
	}
	e{
		s=9 11
		v=155 231
		smoothing_length=20.0000
	}
	e{
		s=11 9
		v=155 232
		smoothing_length=20.0000
	}
	e{
		s=9 21
		v=203 238
		smoothing_length=20.0000
	}
	e{
		s=9 21
		v=201 203
		smoothing_length=20.0000
	}
	e{
		s=5 12
		v=220 204
		smoothing_color=0 0 0 150
	}
	e{
		s=5 12
		v=204 205
		smoothing_color=0 0 0 150
	}
	e{
		s=5 12
		v=205 206
		smoothing_color=0 0 0 150
	}
	e{
		s=5 12
		v=206 207
		smoothing_color=0 0 0 150
	}
	e{
		s=5 12
		v=207 208
		smoothing_color=0 0 0 150
	}
	e{
		s=5 12
		v=208 209
		smoothing_color=0 0 0 150
	}
	e{
		s=5 12
		v=209 210
		smoothing_color=0 0 0 150
	}
	e{
		s=5 12
		v=210 211
		smoothing_color=0 0 0 150
	}
	e{
		s=5 12
		v=211 212
		smoothing_color=0 0 0 150
	}
	e{
		s=5 12
		v=212 213
		smoothing_color=0 0 0 150
	}
	e{
		s=5 12
		v=213 214
		smoothing_color=0 0 0 150
	}
	e{
		s=5 12
		v=214 215
		smoothing_color=0 0 0 150
	}
	e{
		s=5 12
		v=215 216
		smoothing_color=0 0 0 150
	}
	e{
		s=5 12
		v=216 217
		smoothing_color=0 0 0 150
	}
	e{
		s=5 12
		v=217 218
		smoothing_color=0 0 0 150
	}
	e{
		s=5 12
		v=218 219
		smoothing_color=0 0 0 150
	}
	e{
		s=5 12
		v=219 220
		smoothing_color=0 0 0 150
	}
	e{
		s=13 14
		v=52 184
	}
	e{
		s=4 14
		v=171 222
		smoothing_length=20.0000
	}
	e{
		s=4 13
		v=221 172
	}
	e{
		s=1 4
		v=221 16
		smoothing_length=3.0000
	}
	e{
		s=4 14
		v=222 17
		smoothing_length=20.0000
	}
	e{
		s=22 15
		v=168 223
		smoothing_length=10.0000
	}
	e{
		s=22 15
		v=223 224
		smoothing_length=10.0000
	}
	e{
		s=22 15
		v=224 268
		smoothing_length=10.0000
	}
	e{
		s=18 15
		v=225 226
		smoothing_length=10.0000
	}
	e{
		s=15 17
		v=240 245
		smoothing_length=5.0000
	}
	e{
		s=15 17
		v=227 243
		smoothing_length=10.0000
	}
	e{
		s=15 17
		v=228 234
		smoothing_length=10.0000
	}
	e{
		s=15 4
		v=189 246
		smoothing_length=10.0000
	}
	e{
		s=11 16
		v=152 229
		smoothing_length=10.0000
	}
	e{
		s=11 16
		v=229 230
		smoothing_length=10.0000
	}
	e{
		s=11 16
		v=230 233
		smoothing_length=10.0000
	}
	e{
		s=11 18
		v=153 244
		smoothing_length=10.0000
	}
	e{
		s=9 11
		v=231 233
		smoothing_length=20.0000
	}
	e{
		s=9 19
		v=202 232
		smoothing_length=20.0000
	}
	e{
		s=9 16
		v=233 199
		smoothing_length=20.0000
	}
	e{
		s=15 17
		v=234 227
		smoothing_length=10.0000
	}
	e{
		s=11 17
		v=235 152
		smoothing_length=10.0000
	}
	e{
		s=18 19
		v=153 236
		smoothing_length=20.0000
	}
	e{
		s=22 18
		v=237 250
		smoothing_length=20.0000
	}
	e{
		s=18 19
		v=236 247
		smoothing_length=20.0000
	}
	e{
		s=20 21
		v=238 252
	}
	e{
		s=11 17
		v=241 242
		smoothing_length=5.0000
	}
	e{
		s=11 17
		v=242 235
		smoothing_length=10.0000
	}
	e{
		s=17 15
		v=240 243
		smoothing_length=5.0000
	}
	e{
		s=15 18
		v=245 226
		smoothing_length=10.0000
	}
	e{
		s=17 18
		v=244 245
		smoothing_length=9.4000
	}
	e{
		s=9 19
		v=247 202
		smoothing_length=20.0000
	}
	e{
		s=18 9
		v=247 250
		smoothing_length=20.0000
	}
	e{
		s=20 30
		v=248 249
	}
	e{
		s=20 9
		v=249 238
		smoothing_length=20.0000
	}
	e{
		s=9 30
		v=249 239
	}
	e{
		s=22 9
		v=250 260
		smoothing_length=20.0000
	}
	e{
		s=27 20
		v=248 252
	}
	e{
		s=27 21
		v=252 253
	}
	e{
		s=27 21
		v=253 192
	}
	e{
		s=27 22
		v=254 291
	}
	e{
		s=27 22
		v=261 254
	}
	e{
		s=22 9
		v=255 251
		smoothing_length=20.0000
	}
	e{
		s=24 9
		v=260 255
		shadow_length=5.0000
		smoothing_length=20.0000
	}
	e{
		s=24 22
		v=255 263
	}
	e{
		s=26 22
		v=256 257
	}
	e{
		s=22 25
		v=258 257
		shadow_length=5.0000
		smoothing_length=2.0000
	}
	e{
		s=22 25
		v=267 258
		shadow_length=5.0000
		smoothing_length=2.0000
	}
	e{
		s=26 22
		v=262 259
	}
	e{
		s=23 22
		v=259 264
	}
	e{
		s=23 22
		v=263 256
	}
	e{
		s=24 22
		v=264 260
	}
	e{
		s=-1 31
		v=265 266
		smoothing_length=20.0000
	}
	e{
		s=-1 31
		v=266 280
		smoothing_length=20.0000
	}
	e{
		s=22 25
		v=262 267
		shadow_length=5.0000
		smoothing_length=2.0000
	}
	e{
		s=24 23
		v=263 264
	}
	e{
		s=26 23
		v=259 256
	}
	e{
		s=26 25
		v=257 262
		smoothing_length=2.0000
	}
	e{
		s=27 21
		v=190 296
	}
	e{
		s=22 15
		v=268 225
		smoothing_length=10.0000
	}
	e{
		s=27 31
		v=269 271
		smoothing_length=20.0000
	}
	e{
		s=27 31
		v=270 294
		smoothing_length=20.0000
	}
	e{
		s=-1 31
		v=271 265
		smoothing_length=20.0000
	}
	e{
		s=27 -1
		v=271 272
	}
	e{
		s=27 -1
		v=272 273
	}
	e{
		s=27 -1
		v=273 281
	}
	e{
		s=27 -1
		v=274 275
	}
	e{
		s=27 -1
		v=275 276
	}
	e{
		s=27 -1
		v=276 277
	}
	e{
		s=27 -1
		v=277 278
	}
	e{
		s=27 -1
		v=278 279
	}
	e{
		s=27 -1
		v=279 290
	}
	e{
		s=27 -1
		v=281 274
	}
	e{
		s=22 18
		v=225 237
	}
	e{
		s=27 22
		v=282 261
	}
	e{
		s=27 22
		v=167 282
	}
	e{
		s=9 30
		v=239 283
	}
	e{
		s=9 29
		v=283 284
		smoothing_length=20.0000
	}
	e{
		s=9 29
		v=284 251
		smoothing_length=20.0000
	}
	e{
		s=27 29
		v=291 288
		smoothing_length=20.0000
	}
	e{
		s=29 31
		v=287 286
		smoothing_length=20.0000
	}
	e{
		s=29 31
		v=285 287
		smoothing_length=20.0000
	}
	e{
		s=29 31
		v=286 288
		smoothing_length=20.0000
	}
	e{
		s=27 31
		v=288 292
		smoothing_length=20.0000
	}
	e{
		s=29 30
		v=283 289
	}
	e{
		s=27 -1
		v=290 298
	}
	e{
		s=29 22
		v=291 251
	}
	e{
		s=27 31
		v=292 269
		smoothing_length=20.0000
	}
	e{
		s=29 27
		v=289 285
	}
	e{
		s=27 30
		v=293 248
	}
	e{
		s=27 30
		v=289 293
	}
	e{
		s=27 31
		v=294 285
		smoothing_length=20.0000
	}
	e{
		s=17 21
		v=295 138
		smoothing_length=20.0000
	}
	e{
		s=17 21
		v=296 295
		smoothing_length=20.0000
	}
	e{
		s=27 17
		v=296 197
	}
	e{
		s=27 31
		v=297 270
		smoothing_length=20.0000
	}
	e{
		s=-1 28
		v=280 301
		smoothing_length=20.0000
	}
	e{
		s=27 28
		v=298 297
		smoothing_length=20.0000
	}
	e{
		s=-1 28
		v=299 302
		smoothing_length=20.0000
	}
	e{
		s=-1 28
		v=300 303
		smoothing_length=20.0000
	}
	e{
		s=-1 28
		v=301 299
		smoothing_length=20.0000
	}
	e{
		s=-1 28
		v=302 304
		smoothing_length=20.0000
	}
	e{
		s=-1 28
		v=303 298
		smoothing_length=20.0000
	}
	e{
		s=-1 28
		v=304 300
		smoothing_length=20.0000
	}
	e{
		s=28 31
		v=280 297
		shadow_length=5.0000
		smoothing_length=20.0000
	}
}
sectors{
	s{
		z=301.0000
		brightness=180
		texture=Wood_stump.jpg
		texture_trans=279.4194 -251.5845
	}
	s{
		type=Blocking
		z=500.0000
		texture=Wood_bark.jpg
	}
	s{
		type=Blocking
		z=1000.0000
		texture=Wood_bark.jpg
	}
	s{
		z=400.0000
		texture=Snow.jpg
	}
	s{
		z=300.0000
		texture=Snow.jpg
	}
	s{
		z=303.0000
		fade=true
		texture=Wood_stump.jpg
		texture_scale=0.6000 0.6000
		texture_trans=-341.9570 -0.5178
	}
	s{
		z=301.0000
		texture=Wood_bark.jpg
		texture_trans=48.2863 108.0181
		texture_tint=196 196 196
	}
	s{
		z=302.0000
		texture=Wood_bark.jpg
	}
	s{
		z=301.0000
		texture=Wood_bark.jpg
		texture_trans=-103.0134 101.8038
	}
	s{
		z=900.0000
		texture=Wood_bark.jpg
		texture_rotate=2.2279
	}
	s{
		z=500.0000
		texture=Stone.jpg
	}
	s{
		z=800.0000
		texture=Stone.jpg
	}
	s{
		z=303.0000
		texture=Wood_stump.jpg
		texture_scale=0.6000 0.6000
		texture_trans=-341.9570 -0.5178
	}
	s{
		z=350.0000
		texture=Snow.jpg
	}
	s{
		z=400.0000
		texture=Snow.jpg
	}
	s{
		z=800.0000
		texture=Stone.jpg
	}
	s{
		z=300.0000
		texture=Snow.jpg
	}
	s{
		z=0.0000
		hazards=water
		hazards_floor=true
		texture=Dirt_soft.jpg
		texture_tint=208 191 170
	}
	s{
		z=400.0000
		hazards=water
		hazards_floor=true
		texture=Dirt_soft.jpg
		texture_tint=209 192 171
	}
	s{
		z=600.0000
		texture=Snow.jpg
	}
	s{
		z=400.0000
		hazards=water
		hazards_floor=true
		texture=Dirt_soft.jpg
		texture_tint=209 192 171
	}
	s{
		z=600.0000
		texture=Snow.jpg
	}
	s{
		z=650.0000
		texture=Snow.jpg
	}
	s{
		z=800.0000
		texture=Wood_bark.jpg
		texture_rotate=0.4313
	}
	s{
		z=850.0000
		texture=Wood_bark.jpg
		texture_rotate=0.4313
	}
	s{
		z=700.0000
		texture=Wood_bark.jpg
		texture_rotate=0.4313
	}
	s{
		z=750.0000
		texture=Wood_bark.jpg
		texture_rotate=0.4313
	}
	s{
		z=1500.0000
		texture=Stone.jpg
		texture_tint=169 169 169
	}
	s{
		type=Blocking
		z=1500.0000
		texture=Wood_bark.jpg
		texture_rotate=3.2751
	}
	s{
		z=1800.0000
		texture=Wood_bark.jpg
		texture_rotate=3.5832
	}
	s{
		z=650.0000
		texture=Snow.jpg
	}
	s{
		type=Blocking
		z=1600.0000
		texture=Wood_bark.jpg
		texture_rotate=2.2279
	}
}
mobs{
	Leader{
		type=Olimar
		p=176.1661 -271.2212
	}
	Onion{
		type=Red Onion
		p=32.0000 0.0000
	}
	Pikmin{
		type=Red Pikmin
		p=32.0000 -32.0000
		vars=maturity=0;sprout=true
	}
	Pile{
		type=Spicy Burgeoning Spiderwort
		p=1982.0769 -1464.4385
		angle=4.4659
	}
>>>>>>> b0d06425
	Bridge{
		type=Wood bridge
		p=480.0000 -384.0000
		angle=-0.7854
		vars=chunks=20
		links=5
	}
	Custom{
		type=Dummy
		p=800.0000 -704.0000
		angle=-0.7854
	}
	Enemy{
		type=Armored Cannon Beetle
		p=1184.0000 -1088.0000
		angle=5.4362
	}
	Custom{
		type=1 Pellet Posy
		p=-64.0000 544.0000
		angle=-0.7854
		vars=bloom_time=5.0000;red=true
	}
	Custom{
		type=1 Pellet Posy
		p=64.0000 576.0000
		angle=-1.5708
		vars=bloom_time=5.0000;red=true
	}
	Custom{
		type=1 Pellet Posy
		p=-128.0000 416.0000
		angle=6.2832
		vars=bloom_time=5.0000;red=true
	}
	Custom{
		type=Reinforced wall
		p=160.0000 -493.8221
	}
	Enemy{
		type=Water Dumple
		p=1184.0000 0.0000
<<<<<<< HEAD
=======
	}
	Custom{
		type=Waterfall Foam Generator
		p=235.5021 -940.1174
	}
	Custom{
		type=Waterfall Foam Generator
		p=282.8826 -967.6087
	}
	Custom{
		type=Waterfall Foam Generator
		p=336.8999 -995.6088
	}
	Custom{
		type=Waterfall Foam Generator
		p=385.7891 -1024.9304
	}
	Custom{
		type=5 Pellet Posy
		p=520.0000 440.0000
		angle=-2.4989
		vars=bloom_time=120.0000;red=true;respawn_time=240.0000
	}
	Custom{
		type=Clog
		p=1188.5662 -187.1555
>>>>>>> b0d06425
	}
}
path_stops
tree_shadows<|MERGE_RESOLUTION|>--- conflicted
+++ resolved
@@ -64,11 +64,7 @@
 	v=-160.0000 384.0000
 	v=-96.0000 384.0000
 	v=-32.0000 512.0000
-<<<<<<< HEAD
-	v=96.0000 544.0000
-=======
 	v=81.9617 551.7991
->>>>>>> b0d06425
 	v=128.0000 576.0000
 	v=64.0000 672.0000
 	v=-128.0000 608.0000
@@ -78,13 +74,8 @@
 	v=600.9364 -36.8317
 	v=608.0000 -288.0000
 	v=512.0000 -448.0000
-<<<<<<< HEAD
-	v=384.0000 -480.0000
-	v=288.0000 -608.0000
-=======
 	v=386.5828 -507.5496
 	v=288.0000 -607.1390
->>>>>>> b0d06425
 	v=1306.5095 -1082.5095
 	v=1296.7661 -1033.5261
 	v=1269.0192 -992.0000
@@ -160,19 +151,10 @@
 	v=776.7065 -680.7065
 	v=705.0735 -767.9916
 	v=651.8453 -867.5744
-<<<<<<< HEAD
-	v=619.0677 -975.6280
-	v=608.0000 -1088.0000
-	v=619.0677 -1200.3721
-	v=651.8454 -1308.4257
-	v=705.0735 -1408.0085
-	v=776.7065 -1495.2936
-=======
 	v=638.0999 -936.3740
 	v=364.7381 -1175.6620
 	v=430.0966 -1298.8723
 	v=667.8395 -1279.3494
->>>>>>> b0d06425
 	v=863.9916 -1566.9266
 	v=963.5745 -1620.1547
 	v=1071.6279 -1652.9324
@@ -184,42 +166,6 @@
 	v=1662.9265 -1408.0085
 	v=1716.1547 -1308.4257
 	v=1748.9324 -1200.3719
-<<<<<<< HEAD
-	v=-334.0370 -335.0486
-	v=96.0000 -640.0000
-	v=233.9644 -255.8103
-	v=208.7224 -231.4519
-	v=191.5463 -221.1237
-	v=146.8640 -221.7479
-	v=124.8915 -231.5319
-	v=96.8557 -258.7974
-	v=94.5493 -276.9427
-	v=105.1326 -318.5677
-	v=123.3593 -335.7534
-	v=165.2879 -346.0319
-	v=190.4918 -343.4781
-	v=236.5531 -295.3332
-	v=224.5579 -318.3273
-	v=222.6546 -241.7867
-	v=240.2131 -273.7755
-	v=171.1823 -218.5778
-	v=108.8693 -243.4837
-	v=96.9666 -300.1282
-	v=209.9347 -333.3919
-	v=142.7694 -343.5298
-	v=224.0000 -640.0000
-	v=1726.2170 -1537.8467
-	v=1873.0281 -1229.1672
-	v=2156.6118 -1232.9316
-	v=2231.8994 -1569.2166
-	v=1841.6582 -1776.2578
-	v=1568.0000 512.0000
-	v=1760.0000 64.0000
-	v=466.7343 645.8384
-	v=703.0339 375.4145
-	v=1601.3842 -371.7160
-	v=992.0000 512.0000
-=======
 	v=-329.6651 -234.2400
 	v=91.9193 -641.6323
 	v=236.7067 -272.8732
@@ -358,7 +304,6 @@
 	v=-639.1134 -2929.0120
 	v=-641.7313 -2706.9399
 	v=-521.1591 -3103.2773
->>>>>>> b0d06425
 }
 edges{
 	e{
@@ -456,13 +401,8 @@
 		smoothing_length=3.0000
 	}
 	e{
-<<<<<<< HEAD
-		s=1 4
-		v=52 16
-=======
 		s=1 13
 		v=52 221
->>>>>>> b0d06425
 		smoothing_length=3.0000
 	}
 	e{
@@ -510,11 +450,7 @@
 		smoothing_length=3.0000
 	}
 	e{
-<<<<<<< HEAD
-		s=-1 2
-=======
 		s=27 2
->>>>>>> b0d06425
 		v=25 37
 		smoothing_length=3.0000
 	}
@@ -580,11 +516,7 @@
 		smoothing_length=3.0000
 	}
 	e{
-<<<<<<< HEAD
-		s=-1 2
-=======
 		s=27 2
->>>>>>> b0d06425
 		v=37 26
 		smoothing_length=3.0000
 	}
@@ -659,13 +591,8 @@
 		smoothing_length=3.0000
 	}
 	e{
-<<<<<<< HEAD
-		s=4 1
-		v=52 17
-=======
 		s=1 14
 		v=17 52
->>>>>>> b0d06425
 		smoothing_length=3.0000
 	}
 	e{
@@ -717,19 +644,11 @@
 		smoothing_length=3.0000
 	}
 	e{
-<<<<<<< HEAD
-		s=-1 3
-		v=68 61
-	}
-	e{
-		s=-1 3
-=======
 		s=27 3
 		v=68 61
 	}
 	e{
 		s=27 3
->>>>>>> b0d06425
 		v=61 62
 	}
 	e{
@@ -745,11 +664,7 @@
 		v=65 66
 	}
 	e{
-<<<<<<< HEAD
-		s=-1 3
-=======
 		s=27 3
->>>>>>> b0d06425
 		v=67 68
 	}
 	e{
@@ -758,9 +673,8 @@
 		smoothing_length=3.0000
 	}
 	e{
-<<<<<<< HEAD
-		s=4 -1
-		v=25 62
+		s=27 4
+		v=62 25
 	}
 	e{
 		s=4 3
@@ -775,36 +689,6 @@
 		v=69 70
 	}
 	e{
-		s=4 9
-		v=70 71
-	}
-	e{
-		s=4 9
-		v=71 72
-	}
-	e{
-		s=4 9
-		v=72 73
-	}
-	e{
-		s=4 9
-=======
-		s=27 4
-		v=62 25
-	}
-	e{
-		s=4 3
-		v=62 63
-	}
-	e{
-		s=4 3
-		v=66 69
-	}
-	e{
-		s=4 3
-		v=69 70
-	}
-	e{
 		s=4 17
 		v=70 71
 		smoothing_length=20.0000
@@ -821,197 +705,119 @@
 	}
 	e{
 		s=4 17
->>>>>>> b0d06425
 		v=73 74
 		smoothing_length=20.0000
 	}
 	e{
-<<<<<<< HEAD
-		s=4 9
-=======
 		s=4 17
->>>>>>> b0d06425
 		v=74 75
 		smoothing_length=20.0000
 	}
 	e{
-<<<<<<< HEAD
-		s=4 9
-=======
 		s=4 17
->>>>>>> b0d06425
 		v=75 76
 		smoothing_length=20.0000
 	}
 	e{
 		s=7 5
 		v=92 77
-<<<<<<< HEAD
-		smoothing_length=5.0000
-=======
->>>>>>> b0d06425
 		smoothing_color=0 0 0 150
 	}
 	e{
 		s=7 5
 		v=77 78
-<<<<<<< HEAD
-		smoothing_length=5.0000
-=======
->>>>>>> b0d06425
 		smoothing_color=0 0 0 150
 	}
 	e{
 		s=7 5
 		v=78 79
-<<<<<<< HEAD
-		smoothing_length=5.0000
-=======
->>>>>>> b0d06425
 		smoothing_color=0 0 0 150
 	}
 	e{
 		s=7 5
 		v=79 80
-<<<<<<< HEAD
-		smoothing_length=5.0000
-=======
->>>>>>> b0d06425
 		smoothing_color=0 0 0 150
 	}
 	e{
 		s=7 5
 		v=80 81
-<<<<<<< HEAD
-		smoothing_length=5.0000
-=======
->>>>>>> b0d06425
 		smoothing_color=0 0 0 150
 	}
 	e{
 		s=7 5
 		v=81 82
-<<<<<<< HEAD
-		smoothing_length=5.0000
-=======
->>>>>>> b0d06425
 		smoothing_color=0 0 0 150
 	}
 	e{
 		s=7 5
 		v=82 83
-<<<<<<< HEAD
-		smoothing_length=5.0000
-=======
->>>>>>> b0d06425
 		smoothing_color=0 0 0 150
 	}
 	e{
 		s=7 5
 		v=83 84
-<<<<<<< HEAD
-		smoothing_length=5.0000
-=======
->>>>>>> b0d06425
 		smoothing_color=0 0 0 150
 	}
 	e{
 		s=7 5
 		v=84 85
-<<<<<<< HEAD
-		smoothing_length=5.0000
-=======
->>>>>>> b0d06425
 		smoothing_color=0 0 0 150
 	}
 	e{
 		s=7 5
 		v=85 86
-<<<<<<< HEAD
-		smoothing_length=5.0000
-=======
->>>>>>> b0d06425
 		smoothing_color=0 0 0 150
 	}
 	e{
 		s=7 5
 		v=86 87
-<<<<<<< HEAD
-		smoothing_length=5.0000
-=======
->>>>>>> b0d06425
 		smoothing_color=0 0 0 150
 	}
 	e{
 		s=7 5
 		v=87 88
-<<<<<<< HEAD
-		smoothing_length=5.0000
-=======
->>>>>>> b0d06425
 		smoothing_color=0 0 0 150
 	}
 	e{
 		s=7 5
 		v=88 89
-<<<<<<< HEAD
-		smoothing_length=5.0000
-=======
->>>>>>> b0d06425
 		smoothing_color=0 0 0 150
 	}
 	e{
 		s=7 5
 		v=89 90
-<<<<<<< HEAD
-		smoothing_length=5.0000
-=======
->>>>>>> b0d06425
 		smoothing_color=0 0 0 150
 	}
 	e{
 		s=7 5
 		v=90 91
-<<<<<<< HEAD
-		smoothing_length=5.0000
-=======
->>>>>>> b0d06425
 		smoothing_color=0 0 0 150
 	}
 	e{
 		s=7 5
 		v=91 92
-<<<<<<< HEAD
-		smoothing_length=5.0000
-		smoothing_color=0 0 0 150
-	}
-	e{
-		s=10 7
-=======
 		smoothing_color=0 0 0 150
 	}
 	e{
 		s=16 7
->>>>>>> b0d06425
 		v=112 93
 		smoothing_length=20.0000
 		smoothing_color=255 255 255 200
 	}
 	e{
-<<<<<<< HEAD
-		s=10 7
+		s=16 7
 		v=93 94
 		smoothing_length=20.0000
 		smoothing_color=255 255 255 200
 	}
 	e{
-		s=10 7
+		s=16 7
 		v=94 95
 		smoothing_length=20.0000
 		smoothing_color=255 255 255 200
 	}
 	e{
-		s=10 7
+		s=16 7
 		v=95 96
 		smoothing_length=20.0000
 		smoothing_color=255 255 255 200
@@ -1029,133 +835,133 @@
 		smoothing_color=255 255 255 200
 	}
 	e{
-		s=10 7
+		s=16 7
 		v=98 99
 		smoothing_length=20.0000
 		smoothing_color=255 255 255 200
 	}
 	e{
-		s=10 7
+		s=16 7
 		v=99 100
 		smoothing_length=20.0000
 		smoothing_color=255 255 255 200
 	}
 	e{
-		s=10 7
+		s=16 7
 		v=100 101
 		smoothing_length=20.0000
 		smoothing_color=255 255 255 200
 	}
 	e{
-		s=10 7
+		s=16 7
 		v=101 102
 		smoothing_length=20.0000
 		smoothing_color=255 255 255 200
 	}
 	e{
-		s=10 7
+		s=16 7
 		v=102 103
 		smoothing_length=20.0000
 		smoothing_color=255 255 255 200
 	}
 	e{
-		s=10 7
+		s=16 7
 		v=103 104
 		smoothing_length=20.0000
 		smoothing_color=255 255 255 200
 	}
 	e{
-		s=10 7
+		s=16 7
 		v=104 105
 		smoothing_length=20.0000
 		smoothing_color=255 255 255 200
 	}
 	e{
-		s=10 7
+		s=16 7
 		v=105 106
 		smoothing_length=20.0000
 		smoothing_color=255 255 255 200
 	}
 	e{
-		s=10 7
+		s=16 7
 		v=106 107
 		smoothing_length=20.0000
 		smoothing_color=255 255 255 200
 	}
 	e{
-		s=10 7
+		s=16 7
 		v=107 108
 		smoothing_length=20.0000
 		smoothing_color=255 255 255 200
 	}
 	e{
-		s=10 7
+		s=16 7
 		v=108 109
 		smoothing_length=20.0000
 		smoothing_color=255 255 255 200
 	}
 	e{
-		s=10 7
+		s=16 7
 		v=111 112
 		smoothing_length=20.0000
 		smoothing_color=255 255 255 200
 	}
 	e{
-		s=10 6
+		s=16 6
 		v=113 117
 		smoothing_length=20.0000
 		smoothing_color=215 215 215
 	}
 	e{
-		s=10 6
+		s=16 6
 		v=114 120
 		smoothing_length=20.0000
 		smoothing_color=215 215 215
 	}
 	e{
-		s=10 6
+		s=16 6
 		v=115 121
 		smoothing_length=20.0000
 		smoothing_color=215 215 215
 	}
 	e{
-		s=10 6
+		s=16 6
 		v=116 122
 		smoothing_length=20.0000
 		smoothing_color=215 215 215
 	}
 	e{
-		s=10 6
+		s=16 6
 		v=117 115
 		smoothing_length=20.0000
 		smoothing_color=215 215 215
 	}
 	e{
-		s=10 6
+		s=16 6
 		v=118 113
 		smoothing_length=20.0000
 		smoothing_color=215 215 215
 	}
 	e{
-		s=10 6
+		s=16 6
 		v=119 123
 		smoothing_length=20.0000
 		smoothing_color=215 215 215
 	}
 	e{
-		s=10 6
+		s=16 6
 		v=120 119
 		smoothing_length=20.0000
 		smoothing_color=215 215 215
 	}
 	e{
-		s=10 6
+		s=16 6
 		v=121 116
 		smoothing_length=20.0000
 		smoothing_color=215 215 215
 	}
 	e{
-		s=10 6
+		s=16 6
 		v=122 114
 		smoothing_length=20.0000
 		smoothing_color=215 215 215
@@ -1168,19 +974,19 @@
 		smoothing_color=255 255 255 200
 	}
 	e{
-		s=10 6
+		s=16 6
 		v=123 111
 		smoothing_length=20.0000
 		smoothing_color=215 215 215
 	}
 	e{
-		s=10 6
+		s=16 6
 		v=124 118
 		smoothing_length=20.0000
 		smoothing_color=215 215 215
 	}
 	e{
-		s=10 6
+		s=16 6
 		v=109 124
 		smoothing_length=20.0000
 		smoothing_color=215 215 215
@@ -1192,362 +998,991 @@
 		smoothing_color=255 255 255 200
 	}
 	e{
-		s=10 8
+		s=16 8
 		v=96 126
 		smoothing_length=20.0000
 		smoothing_color=215 215 215
 	}
 	e{
-		s=10 8
+		s=16 8
 		v=125 136
 		smoothing_length=20.0000
 		smoothing_color=215 215 215
 	}
 	e{
-		s=10 8
+		s=16 8
 		v=126 135
 		smoothing_length=20.0000
 		smoothing_color=215 215 215
 	}
 	e{
-		s=10 8
+		s=16 8
 		v=127 131
 		smoothing_length=20.0000
 		smoothing_color=215 215 215
 	}
 	e{
-		s=10 8
+		s=16 8
 		v=128 98
 		smoothing_length=20.0000
 		smoothing_color=215 215 215
 	}
 	e{
-		s=10 8
+		s=16 8
 		v=129 134
 		smoothing_length=20.0000
 		smoothing_color=215 215 215
 	}
 	e{
-		s=10 8
+		s=16 8
 		v=130 129
 		smoothing_length=20.0000
 		smoothing_color=215 215 215
 	}
 	e{
-		s=10 8
+		s=16 8
 		v=131 133
 		smoothing_length=20.0000
 		smoothing_color=215 215 215
 	}
 	e{
-		s=10 8
+		s=16 8
 		v=132 130
 		smoothing_length=20.0000
 		smoothing_color=215 215 215
 	}
 	e{
-		s=10 8
+		s=16 8
 		v=133 125
 		smoothing_length=20.0000
 		smoothing_color=215 215 215
 	}
 	e{
-		s=10 8
+		s=16 8
 		v=134 128
 		smoothing_length=20.0000
 		smoothing_color=215 215 215
 	}
 	e{
-		s=10 8
+		s=16 8
 		v=135 127
 		smoothing_length=20.0000
 		smoothing_color=215 215 215
 	}
 	e{
-		s=10 8
+		s=16 8
 		v=136 132
 		smoothing_length=20.0000
 		smoothing_color=215 215 215
 	}
 	e{
-		s=-1 10
-		v=168 137
-	}
-	e{
-		s=-1 10
+		s=21 16
+		v=166 137
+	}
+	e{
+		s=21 16
 		v=137 138
 	}
 	e{
-		s=-1 10
+		s=17 16
 		v=138 139
-	}
-	e{
-		s=-1 10
+		smoothing_length=20.0000
+	}
+	e{
+		s=17 16
 		v=139 140
-	}
-	e{
-		s=-1 10
+		smoothing_length=20.0000
+	}
+	e{
+		s=17 16
 		v=140 141
-	}
-	e{
-		s=-1 10
+		smoothing_length=20.0000
+	}
+	e{
+		s=17 16
 		v=141 142
-	}
-	e{
-		s=-1 10
+		smoothing_length=20.0000
+	}
+	e{
+		s=17 16
 		v=142 143
-	}
-	e{
-		s=-1 10
+		smoothing_length=20.0000
+	}
+	e{
+		s=17 16
 		v=143 144
-	}
-	e{
-		s=9 10
-		v=144 145
-	}
-	e{
-		s=9 10
-		v=145 146
-	}
-	e{
-		s=9 10
-		v=146 147
-	}
-	e{
-		s=9 10
-		v=147 148
-	}
-	e{
-		s=9 10
-		v=148 149
-	}
-	e{
-		s=9 10
-		v=149 150
-	}
-	e{
-		s=9 10
-		v=150 151
-	}
-	e{
-		s=9 10
-		v=151 152
-	}
-	e{
-		s=-1 10
-		v=152 153
-	}
-	e{
-		s=-1 10
-		v=153 154
-	}
-	e{
-		s=-1 10
-		v=154 155
-	}
-	e{
-		s=-1 10
-		v=155 156
-	}
-	e{
-		s=-1 10
-		v=156 157
-	}
-	e{
-		s=-1 10
-		v=157 158
-	}
-	e{
-		s=-1 10
-		v=158 159
-	}
-	e{
-		s=-1 10
-		v=159 160
-	}
-	e{
-		s=-1 10
-		v=160 161
-	}
-	e{
-		s=-1 10
-		v=161 162
-	}
-	e{
-		s=-1 10
-		v=162 163
-	}
-	e{
-		s=-1 10
+		smoothing_length=20.0000
+	}
+	e{
+		s=16 17
+		v=145 144
+		smoothing_length=20.0000
+	}
+	e{
+		s=16 17
+		v=146 145
+		smoothing_length=20.0000
+	}
+	e{
+		s=16 17
+		v=147 146
+		smoothing_length=20.0000
+	}
+	e{
+		s=16 17
+		v=148 147
+		smoothing_length=20.0000
+	}
+	e{
+		s=16 17
+		v=149 148
+		smoothing_length=20.0000
+	}
+	e{
+		s=16 17
+		v=150 149
+		smoothing_length=20.0000
+	}
+	e{
+		s=16 17
+		v=151 150
+		smoothing_length=20.0000
+	}
+	e{
+		s=16 17
+		v=152 151
+		smoothing_length=20.0000
+	}
+	e{
+		s=11 17
+		v=244 241
+		smoothing_length=5.0000
+	}
+	e{
+		s=11 19
+		v=154 153
+		smoothing_length=10.0000
+	}
+	e{
+		s=11 19
+		v=232 154
+		smoothing_length=10.0000
+	}
+	e{
+		s=16 21
+		v=157 156
+		smoothing_length=20.0000
+	}
+	e{
+		s=16 21
+		v=158 157
+		smoothing_length=20.0000
+	}
+	e{
+		s=16 21
+		v=159 158
+		smoothing_length=20.0000
+	}
+	e{
+		s=16 21
+		v=160 159
+		smoothing_length=20.0000
+	}
+	e{
+		s=16 21
+		v=161 160
+		smoothing_length=20.0000
+	}
+	e{
+		s=16 21
+		v=162 161
+		smoothing_length=20.0000
+	}
+	e{
+		s=16 21
+		v=163 162
+		smoothing_length=20.0000
+	}
+	e{
+		s=21 16
 		v=163 164
 	}
 	e{
-		s=-1 10
+		s=21 16
 		v=164 165
 	}
 	e{
-		s=-1 10
+		s=21 16
 		v=165 166
 	}
 	e{
-		s=-1 10
-		v=166 167
-	}
-	e{
-		s=-1 10
+		s=27 4
+		v=28 167
+	}
+	e{
+		s=22 4
 		v=167 168
 	}
 	e{
-		s=-1 4
-		v=28 169
-	}
-	e{
-		s=-1 4
-		v=169 170
-	}
-	e{
-		s=-1 4
-		v=170 191
-	}
-	e{
-		s=4 11
-		v=182 185
-	}
-	e{
-		s=4 11
-		v=171 184
-	}
-	e{
-		s=4 11
+		s=4 15
+		v=189 168
+		smoothing_length=10.0000
+	}
+	e{
+		s=4 10
+		v=180 183
+		smoothing_length=10.0000
+	}
+	e{
+		s=4 10
+		v=169 182
+		smoothing_length=10.0000
+	}
+	e{
+		s=10 4
+		v=171 170
+		smoothing_length=10.0000
+	}
+	e{
+		s=10 14
+		v=184 171
+		smoothing_length=10.0000
+	}
+	e{
+		s=4 10
 		v=172 173
-	}
-	e{
-		s=4 11
-		v=173 186
-	}
-	e{
-		s=4 11
+		smoothing_length=10.0000
+	}
+	e{
+		s=4 10
+		v=173 185
+		smoothing_length=10.0000
+	}
+	e{
+		s=4 10
 		v=174 175
-	}
-	e{
-		s=4 11
-		v=175 187
-	}
-	e{
-		s=4 11
+		smoothing_length=10.0000
+	}
+	e{
+		s=4 10
+		v=175 186
+		smoothing_length=10.0000
+	}
+	e{
+		s=4 10
 		v=176 177
-	}
-	e{
-		s=4 11
+		smoothing_length=10.0000
+	}
+	e{
+		s=4 10
 		v=177 188
-	}
-	e{
-		s=4 11
+		smoothing_length=10.0000
+	}
+	e{
+		s=4 10
 		v=178 179
-	}
-	e{
-		s=4 11
-		v=179 190
-	}
-	e{
-		s=4 11
-		v=180 181
-	}
-	e{
-		s=4 11
-		v=181 189
-	}
-	e{
-		s=4 11
-		v=183 182
-	}
-	e{
-		s=4 11
+		smoothing_length=10.0000
+	}
+	e{
+		s=4 10
+		v=179 187
+		smoothing_length=10.0000
+	}
+	e{
+		s=4 10
+		v=181 180
+		smoothing_length=10.0000
+	}
+	e{
+		s=4 10
+		v=182 170
+		smoothing_length=10.0000
+	}
+	e{
+		s=4 10
+		v=183 169
+		smoothing_length=10.0000
+	}
+	e{
+		s=13 10
 		v=184 172
-	}
-	e{
-		s=4 11
-		v=185 171
-	}
-	e{
-		s=4 11
-		v=186 174
-	}
-	e{
-		s=4 11
-		v=187 176
-	}
-	e{
-		s=4 11
+		smoothing_length=10.0000
+	}
+	e{
+		s=4 10
+		v=185 174
+		smoothing_length=10.0000
+	}
+	e{
+		s=4 10
+		v=186 176
+		smoothing_length=10.0000
+	}
+	e{
+		s=4 10
+		v=187 181
+		smoothing_length=10.0000
+	}
+	e{
+		s=4 10
 		v=188 178
-	}
-	e{
-		s=4 11
-		v=189 183
-	}
-	e{
-		s=4 11
-		v=190 180
-	}
-	e{
-		s=9 4
-		v=191 76
-	}
-	e{
-		s=12 -1
-		v=196 192
-	}
-	e{
-		s=12 -1
-		v=192 193
-	}
-	e{
-		s=12 -1
-		v=193 194
-	}
-	e{
-		s=12 -1
-		v=194 195
-	}
-	e{
-		s=12 -1
-		v=195 196
-	}
-	e{
-		s=-1 9
-		v=191 152
-	}
-	e{
-		s=-1 9
-		v=197 202
-	}
-	e{
-		s=-1 9
-		v=144 201
-	}
-	e{
-		s=-1 9
-		v=198 197
-	}
-	e{
-		s=-1 3
-		v=199 67
-	}
-	e{
-		s=9 3
-		v=70 200
-	}
-	e{
-		s=-1 3
-		v=200 199
-	}
-	e{
-		s=-1 9
-		v=201 198
-	}
-	e{
-		s=-1 9
-		v=202 200
+		smoothing_length=10.0000
+	}
+	e{
+		s=4 17
+		v=76 246
+		smoothing_length=20.0000
+	}
+	e{
+		s=27 21
+		v=191 190
+	}
+	e{
+		s=27 21
+		v=192 191
+	}
+	e{
+		s=15 17
+		v=246 228
+		smoothing_length=10.0000
+	}
+	e{
+		s=27 17
+		v=193 198
+	}
+	e{
+		s=27 17
+		v=194 193
+	}
+	e{
+		s=27 3
+		v=195 67
+	}
+	e{
+		s=3 17
+		v=196 70
+	}
+	e{
+		s=27 3
+		v=196 195
+	}
+	e{
+		s=27 17
+		v=197 194
+	}
+	e{
+		s=27 17
+		v=198 196
+	}
+	e{
+		s=16 21
+		v=156 201
+		smoothing_length=20.0000
+	}
+	e{
+		s=9 16
+		v=199 200
+		smoothing_length=20.0000
+	}
+	e{
+		s=9 16
+		v=200 201
+		smoothing_length=20.0000
+	}
+	e{
+		s=9 11
+		v=155 231
+		smoothing_length=20.0000
+	}
+	e{
+		s=11 9
+		v=155 232
+		smoothing_length=20.0000
+	}
+	e{
+		s=9 21
+		v=203 238
+		smoothing_length=20.0000
+	}
+	e{
+		s=9 21
+		v=201 203
+		smoothing_length=20.0000
+	}
+	e{
+		s=5 12
+		v=220 204
+		smoothing_color=0 0 0 150
+	}
+	e{
+		s=5 12
+		v=204 205
+		smoothing_color=0 0 0 150
+	}
+	e{
+		s=5 12
+		v=205 206
+		smoothing_color=0 0 0 150
+	}
+	e{
+		s=5 12
+		v=206 207
+		smoothing_color=0 0 0 150
+	}
+	e{
+		s=5 12
+		v=207 208
+		smoothing_color=0 0 0 150
+	}
+	e{
+		s=5 12
+		v=208 209
+		smoothing_color=0 0 0 150
+	}
+	e{
+		s=5 12
+		v=209 210
+		smoothing_color=0 0 0 150
+	}
+	e{
+		s=5 12
+		v=210 211
+		smoothing_color=0 0 0 150
+	}
+	e{
+		s=5 12
+		v=211 212
+		smoothing_color=0 0 0 150
+	}
+	e{
+		s=5 12
+		v=212 213
+		smoothing_color=0 0 0 150
+	}
+	e{
+		s=5 12
+		v=213 214
+		smoothing_color=0 0 0 150
+	}
+	e{
+		s=5 12
+		v=214 215
+		smoothing_color=0 0 0 150
+	}
+	e{
+		s=5 12
+		v=215 216
+		smoothing_color=0 0 0 150
+	}
+	e{
+		s=5 12
+		v=216 217
+		smoothing_color=0 0 0 150
+	}
+	e{
+		s=5 12
+		v=217 218
+		smoothing_color=0 0 0 150
+	}
+	e{
+		s=5 12
+		v=218 219
+		smoothing_color=0 0 0 150
+	}
+	e{
+		s=5 12
+		v=219 220
+		smoothing_color=0 0 0 150
+	}
+	e{
+		s=13 14
+		v=52 184
+	}
+	e{
+		s=4 14
+		v=171 222
+		smoothing_length=20.0000
+	}
+	e{
+		s=4 13
+		v=221 172
+	}
+	e{
+		s=1 4
+		v=221 16
+		smoothing_length=3.0000
+	}
+	e{
+		s=4 14
+		v=222 17
+		smoothing_length=20.0000
+	}
+	e{
+		s=22 15
+		v=168 223
+		smoothing_length=10.0000
+	}
+	e{
+		s=22 15
+		v=223 224
+		smoothing_length=10.0000
+	}
+	e{
+		s=22 15
+		v=224 268
+		smoothing_length=10.0000
+	}
+	e{
+		s=18 15
+		v=225 226
+		smoothing_length=10.0000
+	}
+	e{
+		s=15 17
+		v=240 245
+		smoothing_length=5.0000
+	}
+	e{
+		s=15 17
+		v=227 243
+		smoothing_length=10.0000
+	}
+	e{
+		s=15 17
+		v=228 234
+		smoothing_length=10.0000
+	}
+	e{
+		s=15 4
+		v=189 246
+		smoothing_length=10.0000
+	}
+	e{
+		s=11 16
+		v=152 229
+		smoothing_length=10.0000
+	}
+	e{
+		s=11 16
+		v=229 230
+		smoothing_length=10.0000
+	}
+	e{
+		s=11 16
+		v=230 233
+		smoothing_length=10.0000
+	}
+	e{
+		s=11 18
+		v=153 244
+		smoothing_length=10.0000
+	}
+	e{
+		s=9 11
+		v=231 233
+		smoothing_length=20.0000
+	}
+	e{
+		s=9 19
+		v=202 232
+		smoothing_length=20.0000
+	}
+	e{
+		s=9 16
+		v=233 199
+		smoothing_length=20.0000
+	}
+	e{
+		s=15 17
+		v=234 227
+		smoothing_length=10.0000
+	}
+	e{
+		s=11 17
+		v=235 152
+		smoothing_length=10.0000
+	}
+	e{
+		s=18 19
+		v=153 236
+		smoothing_length=20.0000
+	}
+	e{
+		s=22 18
+		v=237 250
+		smoothing_length=20.0000
+	}
+	e{
+		s=18 19
+		v=236 247
+		smoothing_length=20.0000
+	}
+	e{
+		s=20 21
+		v=238 252
+	}
+	e{
+		s=11 17
+		v=241 242
+		smoothing_length=5.0000
+	}
+	e{
+		s=11 17
+		v=242 235
+		smoothing_length=10.0000
+	}
+	e{
+		s=17 15
+		v=240 243
+		smoothing_length=5.0000
+	}
+	e{
+		s=15 18
+		v=245 226
+		smoothing_length=10.0000
+	}
+	e{
+		s=17 18
+		v=244 245
+		smoothing_length=9.4000
+	}
+	e{
+		s=9 19
+		v=247 202
+		smoothing_length=20.0000
+	}
+	e{
+		s=18 9
+		v=247 250
+		smoothing_length=20.0000
+	}
+	e{
+		s=20 30
+		v=248 249
+	}
+	e{
+		s=20 9
+		v=249 238
+		smoothing_length=20.0000
+	}
+	e{
+		s=9 30
+		v=249 239
+	}
+	e{
+		s=22 9
+		v=250 260
+		smoothing_length=20.0000
+	}
+	e{
+		s=27 20
+		v=248 252
+	}
+	e{
+		s=27 21
+		v=252 253
+	}
+	e{
+		s=27 21
+		v=253 192
+	}
+	e{
+		s=27 22
+		v=254 291
+	}
+	e{
+		s=27 22
+		v=261 254
+	}
+	e{
+		s=22 9
+		v=255 251
+		smoothing_length=20.0000
+	}
+	e{
+		s=24 9
+		v=260 255
+		shadow_length=5.0000
+		smoothing_length=20.0000
+	}
+	e{
+		s=24 22
+		v=255 263
+	}
+	e{
+		s=26 22
+		v=256 257
+	}
+	e{
+		s=22 25
+		v=258 257
+		shadow_length=5.0000
+		smoothing_length=2.0000
+	}
+	e{
+		s=22 25
+		v=267 258
+		shadow_length=5.0000
+		smoothing_length=2.0000
+	}
+	e{
+		s=26 22
+		v=262 259
+	}
+	e{
+		s=23 22
+		v=259 264
+	}
+	e{
+		s=23 22
+		v=263 256
+	}
+	e{
+		s=24 22
+		v=264 260
+	}
+	e{
+		s=-1 31
+		v=265 266
+		smoothing_length=20.0000
+	}
+	e{
+		s=-1 31
+		v=266 280
+		smoothing_length=20.0000
+	}
+	e{
+		s=22 25
+		v=262 267
+		shadow_length=5.0000
+		smoothing_length=2.0000
+	}
+	e{
+		s=24 23
+		v=263 264
+	}
+	e{
+		s=26 23
+		v=259 256
+	}
+	e{
+		s=26 25
+		v=257 262
+		smoothing_length=2.0000
+	}
+	e{
+		s=27 21
+		v=190 296
+	}
+	e{
+		s=22 15
+		v=268 225
+		smoothing_length=10.0000
+	}
+	e{
+		s=27 31
+		v=269 271
+		smoothing_length=20.0000
+	}
+	e{
+		s=27 31
+		v=270 294
+		smoothing_length=20.0000
+	}
+	e{
+		s=-1 31
+		v=271 265
+		smoothing_length=20.0000
+	}
+	e{
+		s=27 -1
+		v=271 272
+	}
+	e{
+		s=27 -1
+		v=272 273
+	}
+	e{
+		s=27 -1
+		v=273 281
+	}
+	e{
+		s=27 -1
+		v=274 275
+	}
+	e{
+		s=27 -1
+		v=275 276
+	}
+	e{
+		s=27 -1
+		v=276 277
+	}
+	e{
+		s=27 -1
+		v=277 278
+	}
+	e{
+		s=27 -1
+		v=278 279
+	}
+	e{
+		s=27 -1
+		v=279 290
+	}
+	e{
+		s=27 -1
+		v=281 274
+	}
+	e{
+		s=22 18
+		v=225 237
+	}
+	e{
+		s=27 22
+		v=282 261
+	}
+	e{
+		s=27 22
+		v=167 282
+	}
+	e{
+		s=9 30
+		v=239 283
+	}
+	e{
+		s=9 29
+		v=283 284
+		smoothing_length=20.0000
+	}
+	e{
+		s=9 29
+		v=284 251
+		smoothing_length=20.0000
+	}
+	e{
+		s=27 29
+		v=291 288
+		smoothing_length=20.0000
+	}
+	e{
+		s=29 31
+		v=287 286
+		smoothing_length=20.0000
+	}
+	e{
+		s=29 31
+		v=285 287
+		smoothing_length=20.0000
+	}
+	e{
+		s=29 31
+		v=286 288
+		smoothing_length=20.0000
+	}
+	e{
+		s=27 31
+		v=288 292
+		smoothing_length=20.0000
+	}
+	e{
+		s=29 30
+		v=283 289
+	}
+	e{
+		s=27 -1
+		v=290 298
+	}
+	e{
+		s=29 22
+		v=291 251
+	}
+	e{
+		s=27 31
+		v=292 269
+		smoothing_length=20.0000
+	}
+	e{
+		s=29 27
+		v=289 285
+	}
+	e{
+		s=27 30
+		v=293 248
+	}
+	e{
+		s=27 30
+		v=289 293
+	}
+	e{
+		s=27 31
+		v=294 285
+		smoothing_length=20.0000
+	}
+	e{
+		s=17 21
+		v=295 138
+		smoothing_length=20.0000
+	}
+	e{
+		s=17 21
+		v=296 295
+		smoothing_length=20.0000
+	}
+	e{
+		s=27 17
+		v=296 197
+	}
+	e{
+		s=27 31
+		v=297 270
+		smoothing_length=20.0000
+	}
+	e{
+		s=-1 28
+		v=280 301
+		smoothing_length=20.0000
+	}
+	e{
+		s=27 28
+		v=298 297
+		smoothing_length=20.0000
+	}
+	e{
+		s=-1 28
+		v=299 302
+		smoothing_length=20.0000
+	}
+	e{
+		s=-1 28
+		v=300 303
+		smoothing_length=20.0000
+	}
+	e{
+		s=-1 28
+		v=301 299
+		smoothing_length=20.0000
+	}
+	e{
+		s=-1 28
+		v=302 304
+		smoothing_length=20.0000
+	}
+	e{
+		s=-1 28
+		v=303 298
+		smoothing_length=20.0000
+	}
+	e{
+		s=-1 28
+		v=304 300
+		smoothing_length=20.0000
+	}
+	e{
+		s=28 31
+		v=280 297
+		shadow_length=5.0000
+		smoothing_length=20.0000
 	}
 }
 sectors{
@@ -1556,237 +1991,17 @@
 		brightness=180
 		texture=Wood_stump.jpg
 		texture_trans=279.4194 -251.5845
-=======
-		s=16 7
-		v=93 94
-		smoothing_length=20.0000
-		smoothing_color=255 255 255 200
-	}
-	e{
-		s=16 7
-		v=94 95
-		smoothing_length=20.0000
-		smoothing_color=255 255 255 200
-	}
-	e{
-		s=16 7
-		v=95 96
-		smoothing_length=20.0000
-		smoothing_color=255 255 255 200
-	}
-	e{
-		s=7 8
-		v=97 96
-		smoothing_length=20.0000
-		smoothing_color=255 255 255 200
-	}
-	e{
-		s=7 8
-		v=98 97
-		smoothing_length=20.0000
-		smoothing_color=255 255 255 200
-	}
-	e{
-		s=16 7
-		v=98 99
-		smoothing_length=20.0000
-		smoothing_color=255 255 255 200
-	}
-	e{
-		s=16 7
-		v=99 100
-		smoothing_length=20.0000
-		smoothing_color=255 255 255 200
-	}
-	e{
-		s=16 7
-		v=100 101
-		smoothing_length=20.0000
-		smoothing_color=255 255 255 200
-	}
-	e{
-		s=16 7
-		v=101 102
-		smoothing_length=20.0000
-		smoothing_color=255 255 255 200
-	}
-	e{
-		s=16 7
-		v=102 103
-		smoothing_length=20.0000
-		smoothing_color=255 255 255 200
-	}
-	e{
-		s=16 7
-		v=103 104
-		smoothing_length=20.0000
-		smoothing_color=255 255 255 200
-	}
-	e{
-		s=16 7
-		v=104 105
-		smoothing_length=20.0000
-		smoothing_color=255 255 255 200
-	}
-	e{
-		s=16 7
-		v=105 106
-		smoothing_length=20.0000
-		smoothing_color=255 255 255 200
-	}
-	e{
-		s=16 7
-		v=106 107
-		smoothing_length=20.0000
-		smoothing_color=255 255 255 200
-	}
-	e{
-		s=16 7
-		v=107 108
-		smoothing_length=20.0000
-		smoothing_color=255 255 255 200
-	}
-	e{
-		s=16 7
-		v=108 109
-		smoothing_length=20.0000
-		smoothing_color=255 255 255 200
-	}
-	e{
-		s=16 7
-		v=111 112
-		smoothing_length=20.0000
-		smoothing_color=255 255 255 200
-	}
-	e{
-		s=16 6
-		v=113 117
-		smoothing_length=20.0000
-		smoothing_color=215 215 215
-	}
-	e{
-		s=16 6
-		v=114 120
-		smoothing_length=20.0000
-		smoothing_color=215 215 215
-	}
-	e{
-		s=16 6
-		v=115 121
-		smoothing_length=20.0000
-		smoothing_color=215 215 215
-	}
-	e{
-		s=16 6
-		v=116 122
-		smoothing_length=20.0000
-		smoothing_color=215 215 215
-	}
-	e{
-		s=16 6
-		v=117 115
-		smoothing_length=20.0000
-		smoothing_color=215 215 215
-	}
-	e{
-		s=16 6
-		v=118 113
-		smoothing_length=20.0000
-		smoothing_color=215 215 215
-	}
-	e{
-		s=16 6
-		v=119 123
-		smoothing_length=20.0000
-		smoothing_color=215 215 215
-	}
-	e{
-		s=16 6
-		v=120 119
-		smoothing_length=20.0000
-		smoothing_color=215 215 215
-	}
-	e{
-		s=16 6
-		v=121 116
-		smoothing_length=20.0000
-		smoothing_color=215 215 215
-	}
-	e{
-		s=16 6
-		v=122 114
-		smoothing_length=20.0000
-		smoothing_color=215 215 215
-	}
-	e{
-		s=6 7
-		v=110 111
-		shadow_color=0 0 0 100
-		smoothing_length=20.0000
-		smoothing_color=255 255 255 200
-	}
-	e{
-		s=16 6
-		v=123 111
-		smoothing_length=20.0000
-		smoothing_color=215 215 215
-	}
-	e{
-		s=16 6
-		v=124 118
-		smoothing_length=20.0000
-		smoothing_color=215 215 215
-	}
-	e{
-		s=16 6
-		v=109 124
-		smoothing_length=20.0000
-		smoothing_color=215 215 215
-	}
-	e{
-		s=6 7
-		v=109 110
-		smoothing_length=20.0000
-		smoothing_color=255 255 255 200
-	}
-	e{
-		s=16 8
-		v=96 126
-		smoothing_length=20.0000
-		smoothing_color=215 215 215
-	}
-	e{
-		s=16 8
-		v=125 136
-		smoothing_length=20.0000
-		smoothing_color=215 215 215
-	}
-	e{
-		s=16 8
-		v=126 135
-		smoothing_length=20.0000
-		smoothing_color=215 215 215
-	}
-	e{
-		s=16 8
-		v=127 131
-		smoothing_length=20.0000
-		smoothing_color=215 215 215
->>>>>>> b0d06425
-	}
-	e{
-		s=16 8
-		v=128 98
-		smoothing_length=20.0000
-		smoothing_color=215 215 215
-	}
-	e{
-		s=16 8
-		v=129 134
-		smoothing_length=20.0000
-		smoothing_color=215 215 215
-	}
-<<<<<<< HEAD
+	}
+	s{
+		type=Blocking
+		z=500.0000
+		texture=Wood_bark.jpg
+	}
+	s{
+		type=Blocking
+		z=1000.0000
+		texture=Wood_bark.jpg
+	}
 	s{
 		z=400.0000
 		texture=Snow.jpg
@@ -1794,6 +2009,41 @@
 	s{
 		z=300.0000
 		texture=Snow.jpg
+	}
+	s{
+		z=303.0000
+		fade=true
+		texture=Wood_stump.jpg
+		texture_scale=0.6000 0.6000
+		texture_trans=-341.9570 -0.5178
+	}
+	s{
+		z=301.0000
+		texture=Wood_bark.jpg
+		texture_trans=48.2863 108.0181
+		texture_tint=196 196 196
+	}
+	s{
+		z=302.0000
+		texture=Wood_bark.jpg
+	}
+	s{
+		z=301.0000
+		texture=Wood_bark.jpg
+		texture_trans=-103.0134 101.8038
+	}
+	s{
+		z=900.0000
+		texture=Wood_bark.jpg
+		texture_rotate=2.2279
+	}
+	s{
+		z=500.0000
+		texture=Stone.jpg
+	}
+	s{
+		z=800.0000
+		texture=Stone.jpg
 	}
 	s{
 		z=303.0000
@@ -1802,38 +2052,99 @@
 		texture_trans=-341.9570 -0.5178
 	}
 	s{
-		z=301.0000
-		texture=Wood_bark.jpg
-		texture_trans=48.2863 108.0181
-		texture_tint=196 196 196
-	}
-	s{
-		z=302.0000
-		texture=Wood_bark.jpg
-	}
-	s{
-		z=301.0000
-		texture=Wood_bark.jpg
-		texture_trans=-103.0134 101.8038
+		z=350.0000
+		texture=Snow.jpg
+	}
+	s{
+		z=400.0000
+		texture=Snow.jpg
+	}
+	s{
+		z=800.0000
+		texture=Stone.jpg
+	}
+	s{
+		z=300.0000
+		texture=Snow.jpg
 	}
 	s{
 		z=0.0000
 		hazards=water
 		hazards_floor=true
 		texture=Dirt_soft.jpg
-		texture_tint=79 71 61
-	}
-	s{
-		z=300.0000
+		texture_tint=208 191 170
+	}
+	s{
+		z=400.0000
+		hazards=water
+		hazards_floor=true
+		texture=Dirt_soft.jpg
+		texture_tint=209 192 171
+	}
+	s{
+		z=600.0000
 		texture=Snow.jpg
 	}
 	s{
 		z=400.0000
+		hazards=water
+		hazards_floor=true
+		texture=Dirt_soft.jpg
+		texture_tint=209 192 171
+	}
+	s{
+		z=600.0000
+		texture=Snow.jpg
+	}
+	s{
+		z=650.0000
+		texture=Snow.jpg
+	}
+	s{
+		z=800.0000
+		texture=Wood_bark.jpg
+		texture_rotate=0.4313
+	}
+	s{
+		z=850.0000
+		texture=Wood_bark.jpg
+		texture_rotate=0.4313
+	}
+	s{
+		z=700.0000
+		texture=Wood_bark.jpg
+		texture_rotate=0.4313
+	}
+	s{
+		z=750.0000
+		texture=Wood_bark.jpg
+		texture_rotate=0.4313
+	}
+	s{
+		z=1500.0000
 		texture=Stone.jpg
-	}
-	s{
-		z=0.0000
+		texture_tint=169 169 169
+	}
+	s{
+		type=Blocking
+		z=1500.0000
+		texture=Wood_bark.jpg
+		texture_rotate=3.2751
+	}
+	s{
+		z=1800.0000
+		texture=Wood_bark.jpg
+		texture_rotate=3.5832
+	}
+	s{
+		z=650.0000
 		texture=Snow.jpg
+	}
+	s{
+		type=Blocking
+		z=1600.0000
+		texture=Wood_bark.jpg
+		texture_rotate=2.2279
 	}
 }
 mobs{
@@ -1844,1149 +2155,17 @@
 	Onion{
 		type=Red Onion
 		p=32.0000 0.0000
-=======
-	e{
-		s=16 8
-		v=130 129
-		smoothing_length=20.0000
-		smoothing_color=215 215 215
-	}
-	e{
-		s=16 8
-		v=131 133
-		smoothing_length=20.0000
-		smoothing_color=215 215 215
-	}
-	e{
-		s=16 8
-		v=132 130
-		smoothing_length=20.0000
-		smoothing_color=215 215 215
-	}
-	e{
-		s=16 8
-		v=133 125
-		smoothing_length=20.0000
-		smoothing_color=215 215 215
-	}
-	e{
-		s=16 8
-		v=134 128
-		smoothing_length=20.0000
-		smoothing_color=215 215 215
-	}
-	e{
-		s=16 8
-		v=135 127
-		smoothing_length=20.0000
-		smoothing_color=215 215 215
-	}
-	e{
-		s=16 8
-		v=136 132
-		smoothing_length=20.0000
-		smoothing_color=215 215 215
-	}
-	e{
-		s=21 16
-		v=166 137
-	}
-	e{
-		s=21 16
-		v=137 138
-	}
-	e{
-		s=17 16
-		v=138 139
-		smoothing_length=20.0000
-	}
-	e{
-		s=17 16
-		v=139 140
-		smoothing_length=20.0000
-	}
-	e{
-		s=17 16
-		v=140 141
-		smoothing_length=20.0000
->>>>>>> b0d06425
-	}
-	e{
-		s=17 16
-		v=141 142
-		smoothing_length=20.0000
-	}
-<<<<<<< HEAD
+	}
+	Pikmin{
+		type=Red Pikmin
+		p=32.0000 -32.0000
+		vars=maturity=0;sprout=true
+	}
 	Pile{
 		type=Spicy Burgeoning Spiderwort
 		p=1982.0769 -1464.4385
 		angle=4.4659
 	}
-=======
-	e{
-		s=17 16
-		v=142 143
-		smoothing_length=20.0000
-	}
-	e{
-		s=17 16
-		v=143 144
-		smoothing_length=20.0000
-	}
-	e{
-		s=16 17
-		v=145 144
-		smoothing_length=20.0000
-	}
-	e{
-		s=16 17
-		v=146 145
-		smoothing_length=20.0000
-	}
-	e{
-		s=16 17
-		v=147 146
-		smoothing_length=20.0000
-	}
-	e{
-		s=16 17
-		v=148 147
-		smoothing_length=20.0000
-	}
-	e{
-		s=16 17
-		v=149 148
-		smoothing_length=20.0000
-	}
-	e{
-		s=16 17
-		v=150 149
-		smoothing_length=20.0000
-	}
-	e{
-		s=16 17
-		v=151 150
-		smoothing_length=20.0000
-	}
-	e{
-		s=16 17
-		v=152 151
-		smoothing_length=20.0000
-	}
-	e{
-		s=11 17
-		v=244 241
-		smoothing_length=5.0000
-	}
-	e{
-		s=11 19
-		v=154 153
-		smoothing_length=10.0000
-	}
-	e{
-		s=11 19
-		v=232 154
-		smoothing_length=10.0000
-	}
-	e{
-		s=16 21
-		v=157 156
-		smoothing_length=20.0000
-	}
-	e{
-		s=16 21
-		v=158 157
-		smoothing_length=20.0000
-	}
-	e{
-		s=16 21
-		v=159 158
-		smoothing_length=20.0000
-	}
-	e{
-		s=16 21
-		v=160 159
-		smoothing_length=20.0000
-	}
-	e{
-		s=16 21
-		v=161 160
-		smoothing_length=20.0000
-	}
-	e{
-		s=16 21
-		v=162 161
-		smoothing_length=20.0000
-	}
-	e{
-		s=16 21
-		v=163 162
-		smoothing_length=20.0000
-	}
-	e{
-		s=21 16
-		v=163 164
-	}
-	e{
-		s=21 16
-		v=164 165
-	}
-	e{
-		s=21 16
-		v=165 166
-	}
-	e{
-		s=27 4
-		v=28 167
-	}
-	e{
-		s=22 4
-		v=167 168
-	}
-	e{
-		s=4 15
-		v=189 168
-		smoothing_length=10.0000
-	}
-	e{
-		s=4 10
-		v=180 183
-		smoothing_length=10.0000
-	}
-	e{
-		s=4 10
-		v=169 182
-		smoothing_length=10.0000
-	}
-	e{
-		s=10 4
-		v=171 170
-		smoothing_length=10.0000
-	}
-	e{
-		s=10 14
-		v=184 171
-		smoothing_length=10.0000
-	}
-	e{
-		s=4 10
-		v=172 173
-		smoothing_length=10.0000
-	}
-	e{
-		s=4 10
-		v=173 185
-		smoothing_length=10.0000
-	}
-	e{
-		s=4 10
-		v=174 175
-		smoothing_length=10.0000
-	}
-	e{
-		s=4 10
-		v=175 186
-		smoothing_length=10.0000
-	}
-	e{
-		s=4 10
-		v=176 177
-		smoothing_length=10.0000
-	}
-	e{
-		s=4 10
-		v=177 188
-		smoothing_length=10.0000
-	}
-	e{
-		s=4 10
-		v=178 179
-		smoothing_length=10.0000
-	}
-	e{
-		s=4 10
-		v=179 187
-		smoothing_length=10.0000
-	}
-	e{
-		s=4 10
-		v=181 180
-		smoothing_length=10.0000
-	}
-	e{
-		s=4 10
-		v=182 170
-		smoothing_length=10.0000
-	}
-	e{
-		s=4 10
-		v=183 169
-		smoothing_length=10.0000
-	}
-	e{
-		s=13 10
-		v=184 172
-		smoothing_length=10.0000
-	}
-	e{
-		s=4 10
-		v=185 174
-		smoothing_length=10.0000
-	}
-	e{
-		s=4 10
-		v=186 176
-		smoothing_length=10.0000
-	}
-	e{
-		s=4 10
-		v=187 181
-		smoothing_length=10.0000
-	}
-	e{
-		s=4 10
-		v=188 178
-		smoothing_length=10.0000
-	}
-	e{
-		s=4 17
-		v=76 246
-		smoothing_length=20.0000
-	}
-	e{
-		s=27 21
-		v=191 190
-	}
-	e{
-		s=27 21
-		v=192 191
-	}
-	e{
-		s=15 17
-		v=246 228
-		smoothing_length=10.0000
-	}
-	e{
-		s=27 17
-		v=193 198
-	}
-	e{
-		s=27 17
-		v=194 193
-	}
-	e{
-		s=27 3
-		v=195 67
-	}
-	e{
-		s=3 17
-		v=196 70
-	}
-	e{
-		s=27 3
-		v=196 195
-	}
-	e{
-		s=27 17
-		v=197 194
-	}
-	e{
-		s=27 17
-		v=198 196
-	}
-	e{
-		s=16 21
-		v=156 201
-		smoothing_length=20.0000
-	}
-	e{
-		s=9 16
-		v=199 200
-		smoothing_length=20.0000
-	}
-	e{
-		s=9 16
-		v=200 201
-		smoothing_length=20.0000
-	}
-	e{
-		s=9 11
-		v=155 231
-		smoothing_length=20.0000
-	}
-	e{
-		s=11 9
-		v=155 232
-		smoothing_length=20.0000
-	}
-	e{
-		s=9 21
-		v=203 238
-		smoothing_length=20.0000
-	}
-	e{
-		s=9 21
-		v=201 203
-		smoothing_length=20.0000
-	}
-	e{
-		s=5 12
-		v=220 204
-		smoothing_color=0 0 0 150
-	}
-	e{
-		s=5 12
-		v=204 205
-		smoothing_color=0 0 0 150
-	}
-	e{
-		s=5 12
-		v=205 206
-		smoothing_color=0 0 0 150
-	}
-	e{
-		s=5 12
-		v=206 207
-		smoothing_color=0 0 0 150
-	}
-	e{
-		s=5 12
-		v=207 208
-		smoothing_color=0 0 0 150
-	}
-	e{
-		s=5 12
-		v=208 209
-		smoothing_color=0 0 0 150
-	}
-	e{
-		s=5 12
-		v=209 210
-		smoothing_color=0 0 0 150
-	}
-	e{
-		s=5 12
-		v=210 211
-		smoothing_color=0 0 0 150
-	}
-	e{
-		s=5 12
-		v=211 212
-		smoothing_color=0 0 0 150
-	}
-	e{
-		s=5 12
-		v=212 213
-		smoothing_color=0 0 0 150
-	}
-	e{
-		s=5 12
-		v=213 214
-		smoothing_color=0 0 0 150
-	}
-	e{
-		s=5 12
-		v=214 215
-		smoothing_color=0 0 0 150
-	}
-	e{
-		s=5 12
-		v=215 216
-		smoothing_color=0 0 0 150
-	}
-	e{
-		s=5 12
-		v=216 217
-		smoothing_color=0 0 0 150
-	}
-	e{
-		s=5 12
-		v=217 218
-		smoothing_color=0 0 0 150
-	}
-	e{
-		s=5 12
-		v=218 219
-		smoothing_color=0 0 0 150
-	}
-	e{
-		s=5 12
-		v=219 220
-		smoothing_color=0 0 0 150
-	}
-	e{
-		s=13 14
-		v=52 184
-	}
-	e{
-		s=4 14
-		v=171 222
-		smoothing_length=20.0000
-	}
-	e{
-		s=4 13
-		v=221 172
-	}
-	e{
-		s=1 4
-		v=221 16
-		smoothing_length=3.0000
-	}
-	e{
-		s=4 14
-		v=222 17
-		smoothing_length=20.0000
-	}
-	e{
-		s=22 15
-		v=168 223
-		smoothing_length=10.0000
-	}
-	e{
-		s=22 15
-		v=223 224
-		smoothing_length=10.0000
-	}
-	e{
-		s=22 15
-		v=224 268
-		smoothing_length=10.0000
-	}
-	e{
-		s=18 15
-		v=225 226
-		smoothing_length=10.0000
-	}
-	e{
-		s=15 17
-		v=240 245
-		smoothing_length=5.0000
-	}
-	e{
-		s=15 17
-		v=227 243
-		smoothing_length=10.0000
-	}
-	e{
-		s=15 17
-		v=228 234
-		smoothing_length=10.0000
-	}
-	e{
-		s=15 4
-		v=189 246
-		smoothing_length=10.0000
-	}
-	e{
-		s=11 16
-		v=152 229
-		smoothing_length=10.0000
-	}
-	e{
-		s=11 16
-		v=229 230
-		smoothing_length=10.0000
-	}
-	e{
-		s=11 16
-		v=230 233
-		smoothing_length=10.0000
-	}
-	e{
-		s=11 18
-		v=153 244
-		smoothing_length=10.0000
-	}
-	e{
-		s=9 11
-		v=231 233
-		smoothing_length=20.0000
-	}
-	e{
-		s=9 19
-		v=202 232
-		smoothing_length=20.0000
-	}
-	e{
-		s=9 16
-		v=233 199
-		smoothing_length=20.0000
-	}
-	e{
-		s=15 17
-		v=234 227
-		smoothing_length=10.0000
-	}
-	e{
-		s=11 17
-		v=235 152
-		smoothing_length=10.0000
-	}
-	e{
-		s=18 19
-		v=153 236
-		smoothing_length=20.0000
-	}
-	e{
-		s=22 18
-		v=237 250
-		smoothing_length=20.0000
-	}
-	e{
-		s=18 19
-		v=236 247
-		smoothing_length=20.0000
-	}
-	e{
-		s=20 21
-		v=238 252
-	}
-	e{
-		s=11 17
-		v=241 242
-		smoothing_length=5.0000
-	}
-	e{
-		s=11 17
-		v=242 235
-		smoothing_length=10.0000
-	}
-	e{
-		s=17 15
-		v=240 243
-		smoothing_length=5.0000
-	}
-	e{
-		s=15 18
-		v=245 226
-		smoothing_length=10.0000
-	}
-	e{
-		s=17 18
-		v=244 245
-		smoothing_length=9.4000
-	}
-	e{
-		s=9 19
-		v=247 202
-		smoothing_length=20.0000
-	}
-	e{
-		s=18 9
-		v=247 250
-		smoothing_length=20.0000
-	}
-	e{
-		s=20 30
-		v=248 249
-	}
-	e{
-		s=20 9
-		v=249 238
-		smoothing_length=20.0000
-	}
-	e{
-		s=9 30
-		v=249 239
-	}
-	e{
-		s=22 9
-		v=250 260
-		smoothing_length=20.0000
-	}
-	e{
-		s=27 20
-		v=248 252
-	}
-	e{
-		s=27 21
-		v=252 253
-	}
-	e{
-		s=27 21
-		v=253 192
-	}
-	e{
-		s=27 22
-		v=254 291
-	}
-	e{
-		s=27 22
-		v=261 254
-	}
-	e{
-		s=22 9
-		v=255 251
-		smoothing_length=20.0000
-	}
-	e{
-		s=24 9
-		v=260 255
-		shadow_length=5.0000
-		smoothing_length=20.0000
-	}
-	e{
-		s=24 22
-		v=255 263
-	}
-	e{
-		s=26 22
-		v=256 257
-	}
-	e{
-		s=22 25
-		v=258 257
-		shadow_length=5.0000
-		smoothing_length=2.0000
-	}
-	e{
-		s=22 25
-		v=267 258
-		shadow_length=5.0000
-		smoothing_length=2.0000
-	}
-	e{
-		s=26 22
-		v=262 259
-	}
-	e{
-		s=23 22
-		v=259 264
-	}
-	e{
-		s=23 22
-		v=263 256
-	}
-	e{
-		s=24 22
-		v=264 260
-	}
-	e{
-		s=-1 31
-		v=265 266
-		smoothing_length=20.0000
-	}
-	e{
-		s=-1 31
-		v=266 280
-		smoothing_length=20.0000
-	}
-	e{
-		s=22 25
-		v=262 267
-		shadow_length=5.0000
-		smoothing_length=2.0000
-	}
-	e{
-		s=24 23
-		v=263 264
-	}
-	e{
-		s=26 23
-		v=259 256
-	}
-	e{
-		s=26 25
-		v=257 262
-		smoothing_length=2.0000
-	}
-	e{
-		s=27 21
-		v=190 296
-	}
-	e{
-		s=22 15
-		v=268 225
-		smoothing_length=10.0000
-	}
-	e{
-		s=27 31
-		v=269 271
-		smoothing_length=20.0000
-	}
-	e{
-		s=27 31
-		v=270 294
-		smoothing_length=20.0000
-	}
-	e{
-		s=-1 31
-		v=271 265
-		smoothing_length=20.0000
-	}
-	e{
-		s=27 -1
-		v=271 272
-	}
-	e{
-		s=27 -1
-		v=272 273
-	}
-	e{
-		s=27 -1
-		v=273 281
-	}
-	e{
-		s=27 -1
-		v=274 275
-	}
-	e{
-		s=27 -1
-		v=275 276
-	}
-	e{
-		s=27 -1
-		v=276 277
-	}
-	e{
-		s=27 -1
-		v=277 278
-	}
-	e{
-		s=27 -1
-		v=278 279
-	}
-	e{
-		s=27 -1
-		v=279 290
-	}
-	e{
-		s=27 -1
-		v=281 274
-	}
-	e{
-		s=22 18
-		v=225 237
-	}
-	e{
-		s=27 22
-		v=282 261
-	}
-	e{
-		s=27 22
-		v=167 282
-	}
-	e{
-		s=9 30
-		v=239 283
-	}
-	e{
-		s=9 29
-		v=283 284
-		smoothing_length=20.0000
-	}
-	e{
-		s=9 29
-		v=284 251
-		smoothing_length=20.0000
-	}
-	e{
-		s=27 29
-		v=291 288
-		smoothing_length=20.0000
-	}
-	e{
-		s=29 31
-		v=287 286
-		smoothing_length=20.0000
-	}
-	e{
-		s=29 31
-		v=285 287
-		smoothing_length=20.0000
-	}
-	e{
-		s=29 31
-		v=286 288
-		smoothing_length=20.0000
-	}
-	e{
-		s=27 31
-		v=288 292
-		smoothing_length=20.0000
-	}
-	e{
-		s=29 30
-		v=283 289
-	}
-	e{
-		s=27 -1
-		v=290 298
-	}
-	e{
-		s=29 22
-		v=291 251
-	}
-	e{
-		s=27 31
-		v=292 269
-		smoothing_length=20.0000
-	}
-	e{
-		s=29 27
-		v=289 285
-	}
-	e{
-		s=27 30
-		v=293 248
-	}
-	e{
-		s=27 30
-		v=289 293
-	}
-	e{
-		s=27 31
-		v=294 285
-		smoothing_length=20.0000
-	}
-	e{
-		s=17 21
-		v=295 138
-		smoothing_length=20.0000
-	}
-	e{
-		s=17 21
-		v=296 295
-		smoothing_length=20.0000
-	}
-	e{
-		s=27 17
-		v=296 197
-	}
-	e{
-		s=27 31
-		v=297 270
-		smoothing_length=20.0000
-	}
-	e{
-		s=-1 28
-		v=280 301
-		smoothing_length=20.0000
-	}
-	e{
-		s=27 28
-		v=298 297
-		smoothing_length=20.0000
-	}
-	e{
-		s=-1 28
-		v=299 302
-		smoothing_length=20.0000
-	}
-	e{
-		s=-1 28
-		v=300 303
-		smoothing_length=20.0000
-	}
-	e{
-		s=-1 28
-		v=301 299
-		smoothing_length=20.0000
-	}
-	e{
-		s=-1 28
-		v=302 304
-		smoothing_length=20.0000
-	}
-	e{
-		s=-1 28
-		v=303 298
-		smoothing_length=20.0000
-	}
-	e{
-		s=-1 28
-		v=304 300
-		smoothing_length=20.0000
-	}
-	e{
-		s=28 31
-		v=280 297
-		shadow_length=5.0000
-		smoothing_length=20.0000
-	}
-}
-sectors{
-	s{
-		z=301.0000
-		brightness=180
-		texture=Wood_stump.jpg
-		texture_trans=279.4194 -251.5845
-	}
-	s{
-		type=Blocking
-		z=500.0000
-		texture=Wood_bark.jpg
-	}
-	s{
-		type=Blocking
-		z=1000.0000
-		texture=Wood_bark.jpg
-	}
-	s{
-		z=400.0000
-		texture=Snow.jpg
-	}
-	s{
-		z=300.0000
-		texture=Snow.jpg
-	}
-	s{
-		z=303.0000
-		fade=true
-		texture=Wood_stump.jpg
-		texture_scale=0.6000 0.6000
-		texture_trans=-341.9570 -0.5178
-	}
-	s{
-		z=301.0000
-		texture=Wood_bark.jpg
-		texture_trans=48.2863 108.0181
-		texture_tint=196 196 196
-	}
-	s{
-		z=302.0000
-		texture=Wood_bark.jpg
-	}
-	s{
-		z=301.0000
-		texture=Wood_bark.jpg
-		texture_trans=-103.0134 101.8038
-	}
-	s{
-		z=900.0000
-		texture=Wood_bark.jpg
-		texture_rotate=2.2279
-	}
-	s{
-		z=500.0000
-		texture=Stone.jpg
-	}
-	s{
-		z=800.0000
-		texture=Stone.jpg
-	}
-	s{
-		z=303.0000
-		texture=Wood_stump.jpg
-		texture_scale=0.6000 0.6000
-		texture_trans=-341.9570 -0.5178
-	}
-	s{
-		z=350.0000
-		texture=Snow.jpg
-	}
-	s{
-		z=400.0000
-		texture=Snow.jpg
-	}
-	s{
-		z=800.0000
-		texture=Stone.jpg
-	}
-	s{
-		z=300.0000
-		texture=Snow.jpg
-	}
-	s{
-		z=0.0000
-		hazards=water
-		hazards_floor=true
-		texture=Dirt_soft.jpg
-		texture_tint=208 191 170
-	}
-	s{
-		z=400.0000
-		hazards=water
-		hazards_floor=true
-		texture=Dirt_soft.jpg
-		texture_tint=209 192 171
-	}
-	s{
-		z=600.0000
-		texture=Snow.jpg
-	}
-	s{
-		z=400.0000
-		hazards=water
-		hazards_floor=true
-		texture=Dirt_soft.jpg
-		texture_tint=209 192 171
-	}
-	s{
-		z=600.0000
-		texture=Snow.jpg
-	}
-	s{
-		z=650.0000
-		texture=Snow.jpg
-	}
-	s{
-		z=800.0000
-		texture=Wood_bark.jpg
-		texture_rotate=0.4313
-	}
-	s{
-		z=850.0000
-		texture=Wood_bark.jpg
-		texture_rotate=0.4313
-	}
-	s{
-		z=700.0000
-		texture=Wood_bark.jpg
-		texture_rotate=0.4313
-	}
-	s{
-		z=750.0000
-		texture=Wood_bark.jpg
-		texture_rotate=0.4313
-	}
-	s{
-		z=1500.0000
-		texture=Stone.jpg
-		texture_tint=169 169 169
-	}
-	s{
-		type=Blocking
-		z=1500.0000
-		texture=Wood_bark.jpg
-		texture_rotate=3.2751
-	}
-	s{
-		z=1800.0000
-		texture=Wood_bark.jpg
-		texture_rotate=3.5832
-	}
-	s{
-		z=650.0000
-		texture=Snow.jpg
-	}
-	s{
-		type=Blocking
-		z=1600.0000
-		texture=Wood_bark.jpg
-		texture_rotate=2.2279
-	}
-}
-mobs{
-	Leader{
-		type=Olimar
-		p=176.1661 -271.2212
-	}
-	Onion{
-		type=Red Onion
-		p=32.0000 0.0000
-	}
-	Pikmin{
-		type=Red Pikmin
-		p=32.0000 -32.0000
-		vars=maturity=0;sprout=true
-	}
-	Pile{
-		type=Spicy Burgeoning Spiderwort
-		p=1982.0769 -1464.4385
-		angle=4.4659
-	}
->>>>>>> b0d06425
 	Bridge{
 		type=Wood bridge
 		p=480.0000 -384.0000
@@ -3029,8 +2208,6 @@
 	Enemy{
 		type=Water Dumple
 		p=1184.0000 0.0000
-<<<<<<< HEAD
-=======
 	}
 	Custom{
 		type=Waterfall Foam Generator
@@ -3057,7 +2234,6 @@
 	Custom{
 		type=Clog
 		p=1188.5662 -187.1555
->>>>>>> b0d06425
 	}
 }
 path_stops
