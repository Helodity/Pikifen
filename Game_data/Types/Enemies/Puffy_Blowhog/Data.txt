--- conflicted
+++ resolved
@@ -10,13 +10,8 @@
 radius = 75
 terrain_radius = 150
 acceleration = 50
-<<<<<<< HEAD
-move_speed = 110
-rotation_speed = 70
-=======
 move_speed = 140
 rotation_speed = 80
->>>>>>> 563bbd51
 
 drops_corpse = true
 weight = 2
