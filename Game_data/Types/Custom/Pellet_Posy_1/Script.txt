--- conflicted
+++ resolved
@@ -186,10 +186,7 @@
         }
 		on_frame_signal {
 			if $respawning = true
-<<<<<<< HEAD
-=======
                 set_huntable false
->>>>>>> 96cc2e04
 				set_state sprout
 			end_if
 		}
