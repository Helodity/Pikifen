==== TODO =====
	To think about:
		Skutterchuck one shot by Purples
		Should puffy blowhogs use directional knockback?
		Can we detect if a mob has a status?
		Uncrushability
		
	Give puffy blowhogs a closer hitbox to avoid missing
	Give whiptongue bulborbs a close attack (seen in p4)
	Introduce some half crushing in script (Ex: Purples crush dumples for ~60% hp)
	
==== Iteration 5 ====
	This iteration focuses on more pikmin 4 changes, and adding more unique mechanics
	
- Hazards -
	fatal_electricity
		renamed to electricity_pikmin_2
		electrocuted renamed to shocked_pikmin_2
	stunning_electricity
		renamed to electricity_pikmin_3
		shocked renamed to shocked_pikmin_3
	Note: These were kept here for custom content usage	
	
	Electricity
		New hazard with shocked status
		Removable on whistle
		-1.0 health ratio
		stuns pikmin
		All electricity now uses this hazard
		
- Pikmin -
	Purple pikmin
		Increased attack animation length (0.8 -> 1.2)
		Increased attack damage (10 -> 20)
		Note: purely for flavor, makes them slightly stronger than red pikmin
		
	White Pikmin
		Decreased attack animation length (0.8 -> 0.6)
		Decreased attack damage (8 -> 6)
		Note: purely for flavor, they maintain the same dps
		
- Enemies -
	Fiery Blowhog
		Decreased weight (7 -> 5)
		Decreased max carriers (15 -> 10)
		Decreased seed amount (8 -> 5)
		Decreased points (30 -> 10)
		Recategorized as a Medium Aggressive enemy
	
	Munge Dweevil
		Decreased weight (3 -> 2)
		Decreased seed amount (5 -> 3)
		Decreased points (25 -> 5)
		
	Red Bulborb
		Now throws pikmin forward when missing an attack (50% hit rate)
		itch_time increased (5 -> 10)
		Decreased points (50 -> 15)
		Decreased seed yield (12 -> 10)
		Recategorized as a Medium Aggressive enemy
		
	Dwarf Red Bulborb
		Screeching now knocks pikmin backwards (50% hit rate)
		Decreased seed amount (4 -> 3)
		Decreased points (15 -> 3)
		Increased rotation speed (114 -> 160)
		Removed turning state
	
	Yellow Wollywog
		Increased health (900 -> 1000)
		Decreased weight (7 -> 6)
		Decreased max carriers (14 -> 12)
		Decreased seed amount (8 -> 7)
		Decreased points (30 -> 15)
		Recategorized as a Medium Aggressive enemy
	
	Electric Water Dumple
		Increased weight (7 -> 8)
		Increased seed amount (7 -> 9)
		Recategorized as a Medium Aggressive enemy
	
	Whiptongue Bulborb
		Decreased weight (12 -> 10)
		Decreased seed amount (15 -> 12)
		Decreased max carriers (25 -> 20)
		Decreased points (50 -> 17)
		Recategorized as a Medium Aggressive enemy
		
	Armored Cannon Beetle
		Shell opening now knocks pikmin forward
		Increased max health (1800 -> 3000)
		Reduced cool struggle time (6 seconds -> 4)
		Note: apparently this had been 6 instead of 4 for a long time, whoops!
		Recategorized as a Boss
	
	Beady Long Legs
		Decreased rest time (2-4 -> 2-3)
		Decreased shake hit rate (75% -> 50%)
		Recategorized as a Boss
		
	Water Dumple
		Note: Values tweaked to be closer to Pikmin 4. Gave it squash properties.
		
		Increased search 360 reach (30 -> 50)
		Increased rotation speed (114 -> 120)
		
		Decreased weight (5 -> 3)
		Decreased max carriers (10 -> 6)
		Decreased seed yield (5 -> 4)
		Decreased points (30 -> 5)
		Decreased itch damage (50 -> 30)
		
		Damage on Purple Pikmin land (0 -> 130)
		Added wandering behavior
		
	Adult Bulbmin
		Note: Values tweaked to better reflect it as a smaller grub-dog. Decreased seed yield, as it will usually be accompanied by Bulbmin.
		
		Decreased weight (7 -> 5)
		Decreased max carriers (14 -> 10)
		Decreased seed yield (10 -> 5)
		Decreased points (30 -> 7)
		
	Cloaking Burrow-Nit
		Note: Reworked to be a heavier Burrow-nit compared to its Joustmite cousins.
		Increased health (300 -> 600)
		Increased itch damage (20 -> 50)
		Increased radius (30 -> 32)
		Added terrain radius (-1 -> 50)
		Pushes with hitboxes
		Decreased points (30 -> 20)
		Increased wake up/search radius (30 -> 50)
		
		Sprite update to accommodate larger size
		
	Electric Water Dumple
<<<<<<< HEAD
		Buffed to be a bit more of a heavier weight enemy in the water.
=======
		Note: Buffed to be a bit more of a heavier weight enemy in the water.
>>>>>>> 563bbd51
		
		Increased health (400 -> 800)
		Decreased itch damage (100 -> 50)
		Decreased itch time (5 -> 4)
		Decreased points (20 -> 12)
		
	Female Sheargrub
<<<<<<< HEAD
		It's free.
=======
		Note: It's free.
>>>>>>> 563bbd51
		
		Decreased seed yield (2 -> 1)
		Decreased points (2(?) -> 1)
		
	Puffy Blowhog
		Decreased max carriers (5 -> 4)
		Decreased seed yield (8 -> 6)
		Decreased points (40 -> 14)
	
	Skutterchuck
		Increased health (100 -> 300)
		Decreased points (15 -> 5)
<<<<<<< HEAD
		
=======
	
	Puffy Blowhog
		Increased movement speed (110 -> 140)
		Increased rotation speed (70 -> 80)
		Now tries to circle the leader when returning home
	
>>>>>>> 563bbd51
- Plants -
	Note: Sprays/minute is identical to earlier patches
	
	Spicy Burgeoning Spiderwort
		Reverted recharge amount (5 -> 1)
		Decreased recharge time (60 -> 12)
		
	Bitter Burgeoning Spiderwort
		Reverted recharge amount (5 -> 1)
		Decreased recharge time (120 -> 24)
	
	Pellet Posies
		Can now respawn
			Default time: 120 seconds
			Can be turned off
		No longer changes color after being damaged
		
- Sprays -
	Ultra-Bitter Spray
		Decreased duration (10 -> 3)
		Decreased duration on bosses (10 -> 1)
		Increased defense (1.2x -> 3x)
		Increased defense on bosses (1.2x -> 20x)
		Note: This makes bitter sprays more of a combat "reset" than a free win
		
- Leaders -
	Decreased spray animation length (1.1 -> 0.5)
	
==== Iteration 4 ====
	This iteration focuses on incorporating some of Pikmin 4's changes, and other tweaks
	
	Large Rolling Boulder
		New object
		Acts like rolling boulder, but with different stats
			Radius Bigger (32 -> 64)
			Moves Slower (200 -> 150)
			Turns slower (50 -> 5)
	
	Armored Cannon Beetle
		Now spits Large Rolling Boulders
		Now turns a bit towards the target when spitting
	
	Spicy Spray
		Reduced duration (40 -> 20)
		Reduced speed multiplier (1.5 -> 1.2)
		Increased anim_speed_multiplier (1 -> 1.3)
		Increased maturity change (0 -> 2)
		Note: This was done to make spicy sprays have some combat usage, but not too much that it trivializes everything
	
	Spicy Burgeoning Spiderwort
		Increased recharge amount (1 -> 5)
		Note: This meant getting a single spray took 10 in game minutes, now it takes 2
		
	Bitter Burgeoning Spiderwort
		Increased recharge amount (1 -> 5)
		Increased recharge time (60 -> 120)
		Note: Bitter sprays are *MUCH* more powerful, so they should be slower to obtain
		
	Burned, Bubbled, Drowining, Shocked, Poisoned
		Decreased maturity change (0 -> -1)
		
	Pikmin
		Increased maturity_speed_mult (0.1 -> 0.15)
		Increased base speed (110 -> 120)
		
	White Pikmin
		Increased base speed (125 -> 140)
	
	Purple Pikmin
		Increased Landing damage (5 -> 25)
		Increased base speed (90 -> 100)
		Stun changes
			Reduced slow (40% -> 20%)
			Stacking now resets time instead of adding
		Note: This was done to bring purple pikmin more in line with Pikmin 4, while keeping their unique stun still there
	
	Leaders
		Increased movement speed (130 -> 150)
		Decreased Plucking animation length (0.6 -> 0.4)
	
	Zoom
		Max zoom decreased (3.0 -> 2.5)
		Min zoom increased (0.66 -> 1)

==== Release Candidate 3 ====
	This iteration ports the pack to 0.23.2 and focuses on fixing inconsistencies
	In addition, minor suggestions are implemented
	
	Cloaking burrow-nit
		Standardized wither chance (5%)
	Dwarf Red Bulborb
		Only screeches the first time it shakes
	Fire Geyser
		Removed damange knockback
		Note: Some sprites had it, some didn't. To further distinguish fire from electricity, it was removed from all sprites
	
	Drowning
		Health change increased (-0.5 -> -0.4)
		Note: Since escaping drowning is often more difficult than fire or poison, it should take longer to kill pikmin.
		Speed Multiplier increased (0.2 -> 0.3)
		Note: This was an unrecorded change from a previous iteration.
		
	Burned
		Health change now properly set (-0.6 -> -0.5)
		Note: This change was not properly recorded in previous iterations. It has been put in line to match Bubbled and Poisioned
	
	Electrocuted, Crushed
		Health change reverted (-2.0 -> -1.5)
		Note: As mentioned by Espyo, this allows the player to process how pikmin die, and has no effect in combat
	White Pikmin Poison
		health_change reverted (-800 -> -200)
		auto_remove_time reverted (1 -> 4)

==== Release Candidate 2 ====
	This iteration tweaks previous changes and makes introduces purple pikmin stunning
	
	Purple Pikmin
		Landing damage decreased (8 -> 5)
		Attacking damage decreased (15 -> 10)
		Added on land stun
			Applies a 40% slow for 0.2 seconds
			Time stacks as more pikmin land
		
	Red Bulborb	& Whiptongue Bulborb
		Reordered hitbox priority (head/body/lower_body -> body/lower_body/head)
		
	Bubbled, Burned, Poisoned, Drowning
		Health change decreased (-0.4 -> -0.5)
		Note: Iteration 3's release did not have status changes, so the actual change is (-0.3 -> -0.5)
	White Pikmin Poison
		health_change decreased (-200 -> -800)
		auto_remove_time decreased (4 -> 1)


==== Iteration 3 / Release Candidate 1 ====
	This iteration dives deeper into tweaking enemies, focusing on script and animation changes
	In addition, previous changes are further tweaked.
	
	Armored Cannon Beetle
		Reduced hot struggle time (5 seconds -> 3)
		Reduced cool struggle time (5 seconds -> 4)
		Note: Decreasing the struggle time while keeping it possible for reds to one phase it make reds more useful while also keeping all pikmin viable
	Beady Long Legs
		Increased rest time (1 second -> 2 - 4)
		Note: Currently, the BLL has an incredibly small damage window for non yellow pikmin making it near impossible to cause damage with non yellows. This makes other pikmin much more viable without outclassing yellow pikmin.
	Dwarf Red Bulborb
		Health increased (100 -> 150)
		Added screeching
			Occurs before a shake
			Any sleeping Red Bulborb in a 300 unit radius will wake up when a screech occurs
	Red Bulborb
		Split back hitbox into two separate hitboxes: body and body_lower
			body_lower is the bottom 32 units of the original back hitbox and has a defense multiplier of 1.5
			body now consists of the higher 96 units of the orignal back hitbox
			body_lower has lower knockback (2)
		Renamed old "body" hitbox to "head" to be consistent with Whiptongue Bulborb
	Whiptongue Bulborb
		Same hitbox split as Red Bulborb
	Note: Bulborb changes were added to introduce a more interesting decision between swarming and throwing, having to choose between more attacks/sec or more damage/attack respectively.	
	
	Wood Bridge
		Health increased (2000 -> 10000)
		Note: This was overlooked during Iteration 2 buffing gates, so it has been added here.
		
==== Iteration 2 ====
	This iteration introduces changes to pikmin's damage and enemies' health.
	In addition, previous changes are further tweaked.
	
	Leaders
		Explosion vulnerability reduced (100% -> 37.5%)
		Note: This gives a bomb rock the equivilant damage of a strong hit
	
	Rock Pikmin
		Damage increased (20 -> 40)
		Note: Rock pikmin in Pikmin 3 get an inconsistent damage boost when they are thrown. Without this buff rock pikmin severly lack behind due to their low attacks per second.
	Red Pikmin
		Damage increased (12 -> 15)
	Purple Pikmin
		Damage increased (11 -> 15)
	White Pikmin
		Damage reduced (9 -> 8)
	Bulbmin
		Damage reduced (12 -> 10)
	
	Armored Cannon Beetle
		Health increased (1300 -> 1800)
	Dwarf Red Bulborb
		Health reduced (200 -> 100)
	Red Bulborb
		Health increased (750 -> 1000)
	Yellow Wollywog
		Health reduced (1600 -> 900)
	Whiptongue Bulborb
		Health increased (975 -> 1300)
	
	Crystal Nodule
		Damage reduced (300 -> 200)
	
	Bomb rocks
		Damage increased (500 -> 800)
	
	Electric Gate
		Health increased (2000 -> 8000)
	White Bramble Gate
		Health increased (2000 -> 16000)
		Explosion vulnerability increased (100% -> 1000%)
	Note: While the rest of these health values generally fit P3, I was only able to find data for P2's electric gate, so it's used as a reference.
	Reinforced Wall
		Health increased (1500 -> 2400)

==== Iteration 1 ====
	This iteration focuses on standardizing enemy damage to leaders. Damage values are based on Pikmin 1, doing either 10%, 20%, or 30% of a leader's health. The only exception to this are bomb rocks, which do 50% of a leader's health.
	Furthermore, shakes have been standardized to do a small amount of damage.
	Pikmin's health has also been tweaked, as the higher values would otherwise instakill pikmin. 
	With changing the health regen to health ratio in order to prevent death from multiple strong attacks, statuses needed to be made slightly stronger to compensate. 
	
	Leaders
		Standardized acceleration (800)
		HP reduced (2000 -> 1000)
		
	Pikmin
		Health increased (100 -> 500)
		Health regen increased (10 -> 100)
		Note: This makes sure that pikmin aren't instantly killed by higher power attacks, and otherwise doesn't affect gameplay
		The increased health regen makes sure that they won't die to multiple repeated attacks
		
	Bubbled, Burned, Poisoned, Drowning
		Health change decreased (-0.3 -> -0.4)
	Electrocuted, Crushed
		Health change decreased (-1.5 -> -2.0)
		
	Bombrock
		Damage reduced (600 -> 500)
		Health increased (50 -> 500)
		
	Enemies
		Standardized damage into 3 groups:
			Weak (100)
				Dwarf Red Bulborb
				Adult Bulbmin
				Crumbug
				Cloaking Burrow-Nit
				Electric Water Dumple (Stun)
				Water Dumple
			Medium (200)
				Firey Blowhog
				Red Bulborb
				Electric Water Dumple (Bite)
				Yellow Wollywog
				Whiptongue Bulborb
				Fire Geyser
				Electric Wire
			Strong (300)
				Rolling Boulder
				Beady Long Legs Foot
				Crystal Nodule
				
		Shake/Knockback damage standardized across enemies (20)
			
	Armored Cannon Beetle
		Hot flesh hitbox is no longer enabled when cooling or closing
	Rolling Boulder
		Speed increased (125 -> 200)	
	Reinforced Wall
		Health reduced (1800 -> 1500)<|MERGE_RESOLUTION|>--- conflicted
+++ resolved
@@ -134,11 +134,7 @@
 		Sprite update to accommodate larger size
 		
 	Electric Water Dumple
-<<<<<<< HEAD
-		Buffed to be a bit more of a heavier weight enemy in the water.
-=======
 		Note: Buffed to be a bit more of a heavier weight enemy in the water.
->>>>>>> 563bbd51
 		
 		Increased health (400 -> 800)
 		Decreased itch damage (100 -> 50)
@@ -146,11 +142,7 @@
 		Decreased points (20 -> 12)
 		
 	Female Sheargrub
-<<<<<<< HEAD
-		It's free.
-=======
 		Note: It's free.
->>>>>>> 563bbd51
 		
 		Decreased seed yield (2 -> 1)
 		Decreased points (2(?) -> 1)
@@ -163,16 +155,12 @@
 	Skutterchuck
 		Increased health (100 -> 300)
 		Decreased points (15 -> 5)
-<<<<<<< HEAD
-		
-=======
-	
+		
 	Puffy Blowhog
 		Increased movement speed (110 -> 140)
 		Increased rotation speed (70 -> 80)
 		Now tries to circle the leader when returning home
-	
->>>>>>> 563bbd51
+		
 - Plants -
 	Note: Sprays/minute is identical to earlier patches
 	
