--- conflicted
+++ resolved
@@ -17,12 +17,8 @@
 		stuns pikmin
 		All electricity now uses this hazard
 		
-<<<<<<< HEAD
 - Pikmin -
 	Purple pikmin
-=======
-	Purple Pikmin
->>>>>>> 709109b0
 		Increased attack animation length (0.8 -> 1.2)
 		Increased attack damage (10 -> 20)
 		Note: purely for flavor, makes them slightly stronger than red pikmin
@@ -31,11 +27,8 @@
 		Decreased attack animation length (0.8 -> 0.6)
 		Decreased attack damage (8 -> 6)
 		Note: purely for flavor, they maintain the same dps
-<<<<<<< HEAD
 		
 - Enemies -
-=======
-	
 	Firey Blowhog
 		Decreased weight (7 -> 5)
 		Decreased seed amount (8 -> 5)
@@ -43,8 +36,7 @@
 	Munge Dweevil
 		Decreased weight (3 -> 2)
 		Decreased seed amount (5 -> 3)
-	
->>>>>>> 709109b0
+		
 	Red Bulborb
 		Now throws pikmin forward when missing an attack (50% hit rate)
 		itch_time increased (5 -> 10)
@@ -59,10 +51,6 @@
 		Decreased weight (7 -> 5)
 		Decreased seed amount (8 -> 6)
 	
-	Water Dumple
-		Decreased weight (5 -> 4)
-		Decreased seed amount (5 -> 4)
-	
 	Electric Water Dumple
 		Increased weight (7 -> 8)
 		Increased seed amount (7 -> 9)
@@ -87,14 +75,16 @@
 	Water Dumple
 		Values tweaked to be closer to Pikmin 4. Gave it squash properties.
 		
-		Slightly increased rotation speed (114 -> 120)
-		Reduced weight (5 -> 3)
-		Reduced max carriers (10 -> 6)
-		Reduced seed yield (5 -> 4)
-		Reduced points (30 -> 10)
-		Reduced itch damage (50 -> 30)
-		Damage on Purple land (0 -> 130)
 		Increased search 360 reach (30 -> 50)
+		Increased rotation speed (114 -> 120)
+		
+		Decreased weight (5 -> 3)
+		Decreased max_carriers (10 -> 6)
+		Decreased seed yield (5 -> 4)
+		Decreased points (30 -> 10)
+		Decreased itch_damage (50 -> 30)
+		
+		Damage on Purple Pikmin land (0 -> 130)
 		Added wandering behavior
 
 ==== Iteration 4 ====
